// swift-tools-version: 5.10
import PackageDescription

let package = Package(
    name: "FluidAudio",
    platforms: [
        .macOS(.v14),
        .iOS(.v17),
    ],
    products: [
        .library(
            name: "FluidAudio",
            targets: ["FluidAudio"]
        ),
        .library(
            name: "FluidAudioTTS",
            targets: ["FluidAudioTTS"]
        ),
        .executable(
            name: "fluidaudio",
            targets: ["FluidAudioCLI"]
        ),
    ],
    dependencies: [],
    targets: [
<<<<<<< HEAD
        .binaryTarget(
            name: "SentencePiece",
            path: "Sources/FluidAudio/Frameworks/SentencePiece.xcframework"
        ),
        .target(
            name: "SentencePieceWrapper",
            dependencies: [
                "SentencePiece"
            ],
            path: "Sources/SentencePieceWrapper",
            publicHeadersPath: "include",
            cxxSettings: [
                .headerSearchPath("include")
            ]
        ),
=======
>>>>>>> 841da609
        .target(
            name: "FluidAudio",
            dependencies: [
                "FastClusterWrapper",
                "SentencePieceWrapper",
            ],
            path: "Sources/FluidAudio",
            exclude: [
<<<<<<< HEAD
                "Frameworks"
=======
                "Frameworks",
                "ASR/ContextBiasing",
                "ASR/CtcModels.swift",
>>>>>>> 841da609
            ]
        ),
        .target(
            name: "FastClusterWrapper",
            path: "Sources/FastClusterWrapper",
            publicHeadersPath: "include"
        ),
        // TTS targets are always available for FluidAudioWithTTS product
        .binaryTarget(
            name: "ESpeakNG",
            path: "Frameworks/ESpeakNG.xcframework"
        ),
        .target(
            name: "FluidAudioTTS",
            dependencies: [
                "FluidAudio",
                "ESpeakNG",
            ],
            path: "Sources/FluidAudioTTS"
        ),
        .executableTarget(
            name: "FluidAudioCLI",
            dependencies: [
                "FluidAudio",
                "FluidAudioTTS",
            ],
            path: "Sources/FluidAudioCLI",
            exclude: ["README.md"],
            resources: [
                .process("Utils/english.json")
            ]
        ),
        .testTarget(
            name: "FluidAudioTests",
            dependencies: [
                "FluidAudio",
                "FluidAudioTTS",
            ]
        ),
    ],
    cxxLanguageStandard: .cxx17
)<|MERGE_RESOLUTION|>--- conflicted
+++ resolved
@@ -23,7 +23,6 @@
     ],
     dependencies: [],
     targets: [
-<<<<<<< HEAD
         .binaryTarget(
             name: "SentencePiece",
             path: "Sources/FluidAudio/Frameworks/SentencePiece.xcframework"
@@ -39,8 +38,6 @@
                 .headerSearchPath("include")
             ]
         ),
-=======
->>>>>>> 841da609
         .target(
             name: "FluidAudio",
             dependencies: [
@@ -49,13 +46,8 @@
             ],
             path: "Sources/FluidAudio",
             exclude: [
-<<<<<<< HEAD
-                "Frameworks"
-=======
                 "Frameworks",
                 "ASR/ContextBiasing",
-                "ASR/CtcModels.swift",
->>>>>>> 841da609
             ]
         ),
         .target(
