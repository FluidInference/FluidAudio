name: ASR Benchmark

on:
  pull_request:
    branches: [main]
  workflow_dispatch:

jobs:
  asr-benchmark:
    name: ASR Benchmark
    runs-on: macos-14
    permissions:
      contents: read
      pull-requests: write

    steps:
      - uses: actions/checkout@v4

      - uses: swift-actions/setup-swift@v2
        with:
          swift-version: "6.1"

      - name: Install ffmpeg
        run: |
          brew install ffmpeg || echo "ffmpeg may already be installed"
          ffmpeg -version || echo "ffmpeg not available"

      - name: Cache Dependencies
        uses: actions/cache@v4
        with:
          path: |
            .build
            ~/Library/Application Support/FluidAudio/Models/parakeet-tdt-0.6b-v2-coreml
            ~/Library/Application Support/FluidAudio/Datasets/LibriSpeech
          key: ${{ runner.os }}-asr-${{ hashFiles('Package.resolved') }}-v6

      - name: Build
        run: swift build -c release

<<<<<<< HEAD
      - name: Download Models if Needed
        run: |
          MODELS_DIR="$HOME/Library/Application Support/FluidAudio/Models/parakeet-tdt-0.6b-v3-coreml"
          VOCAB_FILE="$HOME/Library/Application Support/FluidAudio/parakeet_vocab.json"

          # Check if all models exist
          if [ -d "$MODELS_DIR/Melspectogram.mlpackage" ] && \
             [ -d "$MODELS_DIR/ParakeetEncoder.mlpackage" ] && \
             [ -d "$MODELS_DIR/ParakeetDecoder.mlpackage" ] && \
             [ -d "$MODELS_DIR/RNNTJoint.mlpackage" ] && \
             [ -f "$MODELS_DIR/parakeet_vocab.json" ]; then
            echo "✅ Models already cached"
          else
            echo "📥 Downloading models..."
            rm -rf "$MODELS_DIR"
            mkdir -p "$MODELS_DIR"

            TEMP_DIR=$(mktemp -d)
            cd "$TEMP_DIR"
            GIT_LFS_SKIP_SMUDGE=1 git clone --depth 1 https://huggingface.co/alexwengg/parakeet-tdt-0.6b-v3-coreml.git
            cd parakeet-tdt-0.6b-v3-coreml
            git lfs pull --include="*.mlpackage/**"

            mv *.mlpackage "$MODELS_DIR/"
            mv parakeet_vocab.json "$MODELS_DIR/" 2>/dev/null || echo "Note: vocab file may not exist in v3"

            cd /
            rm -rf "$TEMP_DIR"
            echo "✅ Models downloaded"
          fi

=======
>>>>>>> 33c2e81d
      - name: Run Benchmarks
        id: benchmark
        run: |
          MAX_FILES="25"
          BENCHMARK_START=$(date +%s)

          # Set error handling
          set -o pipefail

          # Function to run benchmark with error capture
          run_benchmark() {
            local SUBSET=$1
            local MAX=$2
            local OUTPUT=$3
            local EXTRA_ARGS="${4:-}"
            
            echo "========================================="
            echo "Running ASR benchmark: $SUBSET (max $MAX files)"
            echo "Output: $OUTPUT"
            echo "Extra args: $EXTRA_ARGS"
            echo "========================================="
            
            if swift run -c release fluidaudio asr-benchmark \
              --subset "$SUBSET" --max-files "$MAX" \
              --auto-download --output "$OUTPUT" $EXTRA_ARGS 2>&1 | tee benchmark_log.txt; then
              echo "✅ Benchmark $SUBSET completed successfully"
              return 0
            else
              echo "❌ Benchmark $SUBSET FAILED with exit code $?"
              echo "Last 50 lines of output:"
              tail -50 benchmark_log.txt
              # Continue with other benchmarks even if one fails
              return 1
            fi
          }

          # Run benchmarks with error capture
          run_benchmark "test-clean" "$MAX_FILES" "asr_results_clean.json" || CLEAN_FAILED=1

          run_benchmark "test-other" "$MAX_FILES" "asr_results_other.json" || OTHER_FAILED=1

          # Run streaming benchmark (smaller file count for faster CI)
          run_benchmark "test-clean" "5" "asr_results_streaming.json" "--test-streaming --chunk-duration 0.5" || STREAMING_FAILED=1 


          # Extract metrics with error handling
          if [ -f asr_results_clean.json ]; then
            CLEAN_WER_AVG=$(jq -r '.summary.averageWER * 100' asr_results_clean.json 2>/dev/null)
            CLEAN_WER_MED=$(jq -r '.summary.medianWER * 100' asr_results_clean.json 2>/dev/null)
            CLEAN_AUDIO=$(jq -r '.summary.totalAudioDuration' asr_results_clean.json 2>/dev/null)
            CLEAN_TIME=$(jq -r '.summary.totalProcessingTime' asr_results_clean.json 2>/dev/null)
            CLEAN_RTFx=$(jq -r '.summary.medianRTFx' asr_results_clean.json 2>/dev/null)

            # Format values only if they exist and are not null
            [ "$CLEAN_WER_AVG" != "null" ] && [ -n "$CLEAN_WER_AVG" ] && CLEAN_WER_AVG=$(printf "%.2f" "$CLEAN_WER_AVG") || CLEAN_WER_AVG="N/A"
            [ "$CLEAN_WER_MED" != "null" ] && [ -n "$CLEAN_WER_MED" ] && CLEAN_WER_MED=$(printf "%.2f" "$CLEAN_WER_MED") || CLEAN_WER_MED="N/A"
            [ "$CLEAN_RTFx" != "null" ] && [ -n "$CLEAN_RTFx" ] && CLEAN_RTFx=$(printf "%.2f" "$CLEAN_RTFx") || CLEAN_RTFx="N/A"
          fi

          if [ -f asr_results_other.json ]; then
            OTHER_WER_AVG=$(jq -r '.summary.averageWER * 100' asr_results_other.json 2>/dev/null)
            OTHER_WER_MED=$(jq -r '.summary.medianWER * 100' asr_results_other.json 2>/dev/null)
            OTHER_AUDIO=$(jq -r '.summary.totalAudioDuration' asr_results_other.json 2>/dev/null)
            OTHER_TIME=$(jq -r '.summary.totalProcessingTime' asr_results_other.json 2>/dev/null)
            OTHER_RTFx=$(jq -r '.summary.medianRTFx' asr_results_other.json 2>/dev/null)

            # Format values only if they exist and are not null
            [ "$OTHER_WER_AVG" != "null" ] && [ -n "$OTHER_WER_AVG" ] && OTHER_WER_AVG=$(printf "%.2f" "$OTHER_WER_AVG") || OTHER_WER_AVG="N/A"
            [ "$OTHER_WER_MED" != "null" ] && [ -n "$OTHER_WER_MED" ] && OTHER_WER_MED=$(printf "%.2f" "$OTHER_WER_MED") || OTHER_WER_MED="N/A"
            [ "$OTHER_RTFx" != "null" ] && [ -n "$OTHER_RTFx" ] && OTHER_RTFx=$(printf "%.2f" "$OTHER_RTFx") || OTHER_RTFx="N/A"
          fi

          if [ -f asr_results_streaming.json ]; then
            STREAMING_WER=$(jq -r '.summary.averageWER * 100' asr_results_streaming.json 2>/dev/null)
            STREAMING_RTFx=$(jq -r '.summary.medianRTFx' asr_results_streaming.json 2>/dev/null)
            STREAMING_AVG_CHUNK=$(jq -r '.summary.streaming.avgChunkProcessingTime' asr_results_streaming.json 2>/dev/null)
            STREAMING_MAX_CHUNK=$(jq -r '.summary.streaming.maxChunkProcessingTime' asr_results_streaming.json 2>/dev/null)
            STREAMING_CHUNKS=$(jq -r '.summary.streaming.totalChunksProcessed' asr_results_streaming.json 2>/dev/null)
            STREAMING_FIRST_TOKEN=$(jq -r '.summary.streaming.avgFirstTokenLatency // "N/A"' asr_results_streaming.json 2>/dev/null)

            # Format values only if they exist and are not null
            [ "$STREAMING_WER" != "null" ] && [ -n "$STREAMING_WER" ] && STREAMING_WER=$(printf "%.2f" "$STREAMING_WER") || STREAMING_WER="N/A"
            [ "$STREAMING_RTFx" != "null" ] && [ -n "$STREAMING_RTFx" ] && STREAMING_RTFx=$(printf "%.2f" "$STREAMING_RTFx") || STREAMING_RTFx="N/A"
            [ "$STREAMING_AVG_CHUNK" != "null" ] && [ -n "$STREAMING_AVG_CHUNK" ] && STREAMING_AVG_CHUNK=$(printf "%.3f" "$STREAMING_AVG_CHUNK") || STREAMING_AVG_CHUNK="N/A"
            [ "$STREAMING_MAX_CHUNK" != "null" ] && [ -n "$STREAMING_MAX_CHUNK" ] && STREAMING_MAX_CHUNK=$(printf "%.3f" "$STREAMING_MAX_CHUNK") || STREAMING_MAX_CHUNK="N/A"
            [ "$STREAMING_FIRST_TOKEN" != "null" ] && [ -n "$STREAMING_FIRST_TOKEN" ] && [ "$STREAMING_FIRST_TOKEN" != "N/A" ] && STREAMING_FIRST_TOKEN=$(printf "%.3f" "$STREAMING_FIRST_TOKEN")
          fi

          # Output metrics
          echo "CLEAN_WER_AVG=${CLEAN_WER_AVG:-N/A}" >> $GITHUB_OUTPUT
          echo "CLEAN_WER_MED=${CLEAN_WER_MED:-N/A}" >> $GITHUB_OUTPUT
          echo "CLEAN_RTFx=${CLEAN_RTFx:-N/A}" >> $GITHUB_OUTPUT
          echo "OTHER_WER_AVG=${OTHER_WER_AVG:-N/A}" >> $GITHUB_OUTPUT
          echo "OTHER_WER_MED=${OTHER_WER_MED:-N/A}" >> $GITHUB_OUTPUT
          echo "OTHER_RTFx=${OTHER_RTFx:-N/A}" >> $GITHUB_OUTPUT

          # Streaming metrics
          echo "STREAMING_WER=${STREAMING_WER:-N/A}" >> $GITHUB_OUTPUT
          echo "STREAMING_RTFx=${STREAMING_RTFx:-N/A}" >> $GITHUB_OUTPUT
          echo "STREAMING_AVG_CHUNK=${STREAMING_AVG_CHUNK:-N/A}" >> $GITHUB_OUTPUT
          echo "STREAMING_MAX_CHUNK=${STREAMING_MAX_CHUNK:-N/A}" >> $GITHUB_OUTPUT
          echo "STREAMING_CHUNKS=${STREAMING_CHUNKS:-N/A}" >> $GITHUB_OUTPUT
          echo "STREAMING_FIRST_TOKEN=${STREAMING_FIRST_TOKEN:-N/A}" >> $GITHUB_OUTPUT

          EXECUTION_TIME=$(( ($(date +%s) - BENCHMARK_START) / 60 ))m$(( ($(date +%s) - BENCHMARK_START) % 60 ))s
          echo "EXECUTION_TIME=$EXECUTION_TIME" >> $GITHUB_OUTPUT
          echo "FILES_COUNT=$MAX_FILES" >> $GITHUB_OUTPUT

          # Report failures summary
          if [ ! -z "$CLEAN_FAILED" ] || [ ! -z "$OTHER_FAILED" ] || [ ! -z "$STREAMING_FAILED" ]; then
            echo "BENCHMARK_STATUS=PARTIAL_FAILURE" >> $GITHUB_OUTPUT
            echo "⚠️ Some benchmarks failed:"
            [ ! -z "$CLEAN_FAILED" ] && echo "  - test-clean benchmark failed"
            [ ! -z "$OTHER_FAILED" ] && echo "  - test-other benchmark failed"
            [ ! -z "$STREAMING_FAILED" ] && echo "  - streaming benchmark failed"
            # Don't exit with error to allow PR comment to be posted
          else
            echo "BENCHMARK_STATUS=SUCCESS" >> $GITHUB_OUTPUT
            echo "✅ All benchmarks completed successfully"
          fi

      - name: Comment PR
        if: github.event_name == 'pull_request'
        continue-on-error: true
        uses: actions/github-script@v7
        with:
          script: |
            const benchmarkStatus = '${{ steps.benchmark.outputs.BENCHMARK_STATUS }}';
            const statusEmoji = benchmarkStatus === 'SUCCESS' ? '✅' : '⚠️';
            const statusText = benchmarkStatus === 'SUCCESS' ? 'All benchmarks passed' : 'Some benchmarks failed (see logs)';
            
            const body = `## ASR Benchmark Results ${statusEmoji}

            **Status:** ${statusText}

            | Dataset | WER Avg | WER Med | RTFx | Status |
            |---------|---------|---------|------|--------|
            | test-clean | ${{ steps.benchmark.outputs.CLEAN_WER_AVG }}% | ${{ steps.benchmark.outputs.CLEAN_WER_MED }}% | ${{ steps.benchmark.outputs.CLEAN_RTFx }}x | ${parseFloat('${{ steps.benchmark.outputs.CLEAN_WER_AVG }}') < 10 ? '✅' : '${{ steps.benchmark.outputs.CLEAN_WER_AVG }}' === 'N/A' ? '❌' : '⚠️'} |
            | test-other | ${{ steps.benchmark.outputs.OTHER_WER_AVG }}% | ${{ steps.benchmark.outputs.OTHER_WER_MED }}% | ${{ steps.benchmark.outputs.OTHER_RTFx }}x | ${parseFloat('${{ steps.benchmark.outputs.OTHER_WER_AVG }}') < 20 ? '✅' : '${{ steps.benchmark.outputs.OTHER_WER_AVG }}' === 'N/A' ? '❌' : '⚠️'} |

            ### Streaming Infrastructure Test
            | Metric | Value | Description |
            |--------|-------|-------------|
            | WER | ${{ steps.benchmark.outputs.STREAMING_WER }}% | Word Error Rate in streaming mode |
            | RTFx | ${{ steps.benchmark.outputs.STREAMING_RTFx }}x | Streaming real-time factor |
            | Avg Chunk Time | ${{ steps.benchmark.outputs.STREAMING_AVG_CHUNK }}s | Average time to process each chunk |
            | Max Chunk Time | ${{ steps.benchmark.outputs.STREAMING_MAX_CHUNK }}s | Maximum chunk processing time |
            | First Token | ${{ steps.benchmark.outputs.STREAMING_FIRST_TOKEN }}s | Latency to first transcription token |
            | Total Chunks | ${{ steps.benchmark.outputs.STREAMING_CHUNKS }} | Number of chunks processed |

            <sub>*Streaming test uses 5 files with 0.5s chunks to simulate real-time audio streaming*</sub>

            <sub>${{ steps.benchmark.outputs.FILES_COUNT }} files per dataset • Test runtime: ${{ steps.benchmark.outputs.EXECUTION_TIME }} • ${new Date().toLocaleString('en-US', { timeZone: 'America/New_York', year: 'numeric', month: '2-digit', day: '2-digit', hour: '2-digit', minute: '2-digit', hour12: true })} EST</sub>

            <sub>**RTFx** = Real-Time Factor (higher is better) • Calculated as: Total audio duration ÷ Total processing time<br>Processing time includes: Model inference on Apple Neural Engine, audio preprocessing, state resets between files, token-to-text conversion, and file I/O<br>Example: RTFx of 2.0x means 10 seconds of audio processed in 5 seconds (2x faster than real-time)</sub>

            ### Expected RTFx Performance on Physical M1 Hardware:
            **• M1 Mac: ~28x (clean), ~25x (other)**
            **• CI shows ~0.5-3x due to virtualization limitations**

            <sub>Testing methodology follows [HuggingFace Open ASR Leaderboard](https://huggingface.co/spaces/hf-audio/open_asr_leaderboard)</sub>

            <!-- fluidaudio-benchmark-asr -->`;

            const { data: comments } = await github.rest.issues.listComments({
              owner: context.repo.owner,
              repo: context.repo.repo,
              issue_number: context.issue.number,
            });

            const existing = comments.find(c =>
              c.body.includes('<!-- fluidaudio-benchmark-asr -->')
            );

            if (existing) {
              await github.rest.issues.updateComment({
                owner: context.repo.owner,
                repo: context.repo.repo,
                comment_id: existing.id,
                body: body
              });
            } else {
              await github.rest.issues.createComment({
                owner: context.repo.owner,
                repo: context.repo.repo,
                issue_number: context.issue.number,
                body: body
              });
            }

      - name: Upload Results
        if: always()
        uses: actions/upload-artifact@v4
        with:
          name: asr-results
          path: asr_results_*.json<|MERGE_RESOLUTION|>--- conflicted
+++ resolved
@@ -37,7 +37,6 @@
       - name: Build
         run: swift build -c release
 
-<<<<<<< HEAD
       - name: Download Models if Needed
         run: |
           MODELS_DIR="$HOME/Library/Application Support/FluidAudio/Models/parakeet-tdt-0.6b-v3-coreml"
@@ -69,8 +68,6 @@
             echo "✅ Models downloaded"
           fi
 
-=======
->>>>>>> 33c2e81d
       - name: Run Benchmarks
         id: benchmark
         run: |
