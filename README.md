![banner.png](banner.png)

# FluidAudio - Speaker Diarization, VAD and Transcription with CoreML

[![Swift](https://img.shields.io/badge/Swift-5.9+-orange.svg)](https://swift.org)
[![Platform](https://img.shields.io/badge/Platform-macOS%20%7C%20iOS-blue.svg)](https://developer.apple.com)
[![Discord](https://img.shields.io/badge/Discord-Join%20Chat-7289da.svg)](https://discord.gg/WNsvaCtmDe)
[![Models](https://img.shields.io/badge/%F0%9F%A4%97%20Hugging%20Face-Model-blue)](https://huggingface.co/collections/FluidInference/coreml-models-6873d9e310e638c66d22fba9)
[![Ask DeepWiki](https://deepwiki.com/badge.svg)](https://deepwiki.com/FluidInference/FluidAudio)
<<<<<<< HEAD

=======
>>>>>>> 7a1f5069

Fluid Audio is a Swift SDK for fully local, low-latency audio AI on Apple devices, with inference offloaded to the Apple Neural Engine (ANE).

It includes state-of-the-art speaker diarization, transcription, and voice activity detection via open-source models (MIT/Apache 2.0) that can be integrated with just a few lines of code. Models are optimized for background processing, ambient computing and always on workloads by running inference on the ANE, minimizing CPU usage and avoiding GPU/MPS entirely.

For custom use cases, feedback, additional model support, or platform requests, join our [Discord]. We’re also bringing visual, language, and TTS models to device and will share updates there.

Below are some featured local AI apps using Fluid Audio models on macOS and iOS:

<p align="left">
  <a href="https://github.com/Beingpax/VoiceInk/"><img src="Documentation/assets/voiceink.png" height="40" alt="Voice Ink"></a>
  <a href="https://spokenly.app/"><img src="Documentation/assets/spokenly.png" height="40" alt="Spokenly"></a>
  <a href="https://slipbox.ai/"><img src="Documentation/assets/slipbox.png" height="40" alt="Slipbox"></a>
  <!-- Add your app: submit logo via PR -->
</p>

## Highlights

- **Automatic Speech Recognition (ASR)**: Parakeet TDT v3 (0.6b) for transcription; supports all 25 European languages
- **Speaker Diarization**: Speaker separation with speaker clustering via Pyannote models
- **Speaker Embedding Extraction**: Generate speaker embeddings for voice comparison and clustering, you can use this for speaker identification
- **Voice Activity Detection (VAD)**: Voice activity detection with Silero models
- **CoreML Models**: Native Apple CoreML backend with custom-converted models optimized for Apple Silicon
- **Open-Source Models**: All models are publicly available on HuggingFace — converted and optimized by our team; permissive licenses
- **Real-time Processing**: Designed for near real-time workloads but also works for offline processing
<<<<<<< HEAD
- **Cross-platform**: Support for macOS 14.0+ and iOS 17.0+ and Apple Silicon device
=======
- **Cross-platform**: Support for macOS 14.0+ and iOS 17.0+ and Apple Silicon devices
>>>>>>> 7a1f5069
- **Apple Neural Engine**: Models run efficiently on Apple's ANE for maximum performance with minimal power consumption

## Showcase

FluidAudio powers local AI apps like:

- **[Slipbox](https://slipbox.ai/)**: Privacy-first meeting assistant for real-time conversation intelligence. Uses FluidAudio Parakeet for iOS transcription and speaker diarization across all platforms.
- **[Whisper Mate](https://whisper.marksdo.com)**: Transcribes movies and audio to text locally. Records and transcribes in real time from speakers or system apps. Uses FluidAudio for speaker diarization.
- **[Voice Ink](https://tryvoiceink.com/)**: Uses local AI models to instantly transcribe speech with near-perfect accuracy and complete privacy. Utilizes FluidAudio for Parakeet ASR.
- **[Spokenly](https://spokenly.app/)**: Mac dictation app that provides fast, accurate voice-to-text conversion anywhere on your system with Parakeet ASR powered by FluidAudio. Supports real-time dictation, file transcription, and speaker diarization.

Make a PR if you want to add your app!

## Installation

Add FluidAudio to your project using Swift Package Manager:

```swift
dependencies: [
    .package(url: "https://github.com/FluidInference/FluidAudio.git", from: "0.4.1"),
],
```

Important: When adding FluidAudio as a package dependency, only add the library to your target (not the executable). Select `FluidAudio` library in the package products dialog and add it to your app target.

## Documentation

<<<<<<< HEAD
- **DeepWiki**: [https://deepwiki.com/FluidInference/FluidAudio](https://deepwiki.com/FluidInference/FluidAudio) - Primary documentation
=======
- **DeepWiki**: Auto-generated docs for this repo — https://deepwiki.com/FluidInference/FluidAudio
>>>>>>> 7a1f5069

### MCP

The repo is indexed by DeepWiki MCP server, so your coding tool can access the docs:

```json
{
  "mcpServers": {
    "deepwiki": {
      "url": "https://mcp.deepwiki.com/mcp"
    }
  }
}
```

For claude code:

```bash
claude mcp add -s user -t http deepwiki https://mcp.deepwiki.com/mcp
```

<<<<<<< HEAD
## Automatic Speech Recognition (ASR)

- **Model**: [`FluidInference/parakeet-tdt-0.6b-v3-coreml`](https://huggingface.co/FluidInference/parakeet-tdt-0.6b-v3-coreml)
- **Languages**: All European languages (25)
- **Processing Modes**: Batch (files) and Streaming (live/continuous)
- **Real-time Factor (batch)**: ~110x on M4 Pro (1 minute in ~0.5 seconds)
- **Streaming Support**: Available via `StreamingAsrManager` and `StreamingAsrSession`
=======
### Audio Conversion (16 kHz mono)

Most features expect 16 kHz mono Float32 samples. Use `AudioConverter` to load and convert from any `AVAudioFile` format:

```swift
import AVFoundation
import FluidAudio

func loadSamples16kMono(path: String) async throws -> [Float] {
    let url = URL(fileURLWithPath: path)
    let file = try AVAudioFile(forReading: url)
    let capacity = AVAudioFrameCount(file.length)
    guard let buf = AVAudioPCMBuffer(pcmFormat: file.processingFormat, frameCapacity: capacity) else {
        return []
    }
    try file.read(into: buf)
    let converter = AudioConverter()
    return try await converter.convertToAsrFormat(buf)
}
```

## Automatic Speech Recognition (ASR) / Transcription

- **Model**: `FluidInference/parakeet-tdt-0.6b-v3-coreml`
- **Languages**: All European languages (25) - see Huggingface models for exact list
- **Processing Mode**: Batch transcription for complete audio files
- **Real-time Factor**: ~120x on M4 Pro (processes 1 minute of audio in ~0.5 seconds)
- **Streaming Support**: Coming soon — batch processing is recommended for production use
>>>>>>> 7a1f5069
- **Backend**: Same Parakeet TDT v3 model powers our backend ASR

### Quick Start (Code)

<<<<<<< HEAD
```bash
# Transcribe an audio file (batch mode by default)
swift run fluidaudio transcribe audio.wav

# Transcribe with streaming simulation (incremental updates)
swift run fluidaudio transcribe audio.wav --streaming

# Run two parallel streams with shared models (macOS)
swift run fluidaudio multi-stream mic.wav system.wav

# Show help and usage options
swift run fluidaudio transcribe --help
```

### Benchmark 
=======
```swift
import FluidAudio

// Batch transcription from an audio file
Task {
    // 1) Initialize ASR manager and load models
    let models = try await AsrModels.downloadAndLoad()
    let asrManager = AsrManager(config: .default)
    try await asrManager.initialize(models: models)

    // 2) Prepare 16 kHz mono samples (see: Audio Conversion)
    let samples = try await loadSamples16kMono(path: "path/to/audio.wav")
>>>>>>> 7a1f5069

    // 3) Transcribe the audio
    let result = try await asrManager.transcribe(samples, source: .system)
    print("Transcription: \(result.text)")
    print("Confidence: \(result.confidence)")
}
```

<<<<<<< HEAD
### Batch Transcription API

This will take your audio, convert it to 16Hz if needed, break it into processable chunks and return the entire text all at once. Best for processing files or short audio chunks.
=======
### CLI

```bash
# Transcribe an audio file (batch)
swift run fluidaudio transcribe audio.wav

# Transcribe multiple files in parallel
swift run fluidaudio multi-stream audio1.wav audio2.wav

# Benchmark ASR on LibriSpeech
swift run fluidaudio asr-benchmark --subset test-clean --num-files 50

# Multilingual ASR (FLEURS) benchmark
swift run fluidaudio fleurs-benchmark --languages en_us,fr_fr --samples 10

# Download LibriSpeech test sets
swift run fluidaudio download --dataset librispeech-test-clean
swift run fluidaudio download --dataset librispeech-test-other
```

## Speaker Diarization

**AMI Benchmark Results** (Single Distant Microphone) using a subset of the files:

- **DER: 17.7%** — Competitive with Powerset BCE 2023 (18.5%)
- **JER: 28.0%** — Outperforms EEND 2019 (25.3%) and x-vector clustering (28.7%)
- **RTF: 0.02x** — Real-time processing with 50x speedup

```text
RTF = Processing Time / Audio Duration

With RTF = 0.02x:
- 1 minute of audio takes 0.02 × 60 = 1.2 seconds to process
- 10 minutes of audio takes 0.02 × 600 = 12 seconds to process

For real-time speech-to-text:
- Latency: ~1.2 seconds per minute of audio
- Throughput: Can process 50x faster than real-time
- Pipeline impact: Minimal — diarization won't be the bottleneck
```

### Quick Start (Code)
>>>>>>> 7a1f5069

```swift
import FluidAudio

// Diarize an audio file
Task {
    let models = try await DiarizerModels.downloadIfNeeded()
    let diarizer = DiarizerManager()  // Uses optimal defaults (0.7 threshold = 17.7% DER)
    diarizer.initialize(models: models)

    // Prepare 16 kHz mono samples (see: Audio Conversion)
    let samples = try await loadSamples16kMono(path: "path/to/meeting.wav")

<<<<<<< HEAD
    // 3) Transcribe the audio
    let result = try await asrManager.transcribe(samples, source: .system)
    print("Transcription: \(result.text)")
}
```

### Streaming Transcription API

This is best for long-running use cases like meeting transcription or live recordings. Streaming provides:

- **Volatile updates**: fast, speculative partial text for UI responsiveness.
- **Final updates**: corrected text once sufficient right-context is available.
- **Stateful decoding**: decoder state is preserved across chunks per `AudioSource`.

Basic streaming with a single source:
=======
    // Run diarization
    let result = try diarizer.performCompleteDiarization(samples)
    for segment in result.segments {
        print("Speaker \(segment.speakerId): \(segment.startTimeSeconds)s - \(segment.endTimeSeconds)s")
    }
}
```

### Streaming Diarization

Stream meeting audio in chunks while maintaining consistent speaker IDs across the session. Keep a single `DiarizerManager` alive, process fixed-size chunks, and rebase segment timestamps by the chunk’s start offset. Overlap helps reduce boundary errors and enables overlap speech handling.
>>>>>>> 7a1f5069

```swift
import AVFoundation
import FluidAudio

<<<<<<< HEAD
@available(iOS 16.0, macOS 13.0, *)
func runStreaming() async throws {
    // 1) Pick a streaming preset
    // 2) Create manager and start (downloads models if needed)
    let streaming = StreamingAsrManager()
    try await streaming.start(source: .microphone)

    // 3) Subscribe to incremental updates
    Task {
        for await update in await streaming.segmentUpdates {
            if update.isVolatile {
                // Update UI with realtime text (volatile)
            } else {
                // Append finalized text with timing (update.startTime/endTime)
            }
        }
    }

    // 4) Feed audio from AVAudioEngine (any format is OK; conversion is handled)
    let engine = AVAudioEngine()
    let input = engine.inputNode
    let format = input.inputFormat(forBus: 0)
    input.installTap(onBus: 0, bufferSize: 1024, format: format) { buffer, _ in
        Task { await streaming.streamAudio(buffer) }
    }
    try engine.start()

    // ... later, when done recording
    // Accumulate via segmentUpdates in a Task
    let aggregator = Task { () -> String in
        var out = ""
        for await u in await streaming.segmentUpdates { if !u.isVolatile { out += u.text + " " } }
        return out
    }
    try await streaming.stop()
    print(await aggregator.value)
}
```

Shared-models multi-stream (e.g., microphone + system audio):

```swift
@available(iOS 16.0, macOS 13.0, *)
func runMultiStream() async throws {
    let session = StreamingAsrSession()
    try await session.initialize() // load once; shared across streams

    let mic = try await session.createStream(source: .microphone, config: .default)
    let sys = try await session.createStream(source: .system, config: .default)

    Task { for await u in await mic.segmentUpdates { /* update UI */ } }
    Task { for await u in await sys.segmentUpdates { /* update UI */ } }

    // Feed your buffers: await mic.streamAudio(buffer) / await sys.streamAudio(buffer)

    // Accumulate via updates if you need final text
    let micAgg = Task { () -> String in var s=""; for await u in await mic.segmentUpdates { if !u.isVolatile { s += u.text + " " } } ; return s }
    let sysAgg = Task { () -> String in var s=""; for await u in await sys.segmentUpdates { if !u.isVolatile { s += u.text + " " } } ; return s }
    try await mic.stop()
    try await sys.stop()
    let micFinal = await micAgg.value
    let sysFinal = await sysAgg.value
}
```

Configuration differences and impact:

- `ASRConfig` (batch):
  - Keys: `sampleRate` (default 16k), `tdtConfig`, `enableDebug`.
  - Usage: pass into `AsrManager(config:)`. You provide 16kHz mono `Float` audio (`AudioProcessor.loadAudioFile(...)`).
  - Behavior: each `transcribe` resets decoder state between calls.

- `StreamingAsrConfig` (streaming):
  - Keys that shape latency vs accuracy at runtime:
    - `chunkSeconds` (default 11.0): core segment length. Larger → more stability, higher latency.
    - `leftContextSeconds` (default 2.0): past audio appended for stability; too large increases compute.
    - `rightContextSeconds` (default 2.0): lookahead before finalizing; smaller lowers latency, can reduce accuracy.
    - `volatileRightContextSeconds` (default 0.5): lookahead for partial (volatile) updates; smaller → snappier UI.
    - `volatileStepSeconds` (default 0.5): cadence of volatile updates; smaller → more frequent updates.
    - `minContextForFinalization` (default 10.0): guard so finals occur with sufficient context.
    - `finalizationThreshold` (default 0.85): confidence gate for finalizing segments.
  - Usage: pass into `StreamingAsrManager(config:)` or `StreamingAsrSession.createStream(config:)`.
  - Behavior: maintains per-`AudioSource` decoder state; call `reset()` to start a fresh session, or `stop()`/`cancel()`.

Notes:

- Audio conversion is automatic in streaming via an internal `AudioConverter` actor (any `AVAudioPCMBuffer` format is OK).
- For iOS/macOS apps, prefer streaming and consume `segmentUpdates` for granular segment/timing and realtime text.
- For file processing and benchmarks, prefer batch (`AsrManager`), which maximizes throughput and simplicity.


## Speaker Diarization

**AMI Benchmark Results** (Single Distant Microphone) using a subset of the files:

- **DER: 17.7%** - Competitive with Powerset BCE 2023 (18.5%)
- **JER: 28.0%** - Outperforms EEND 2019 (25.3%) and x-vector clustering (28.7%)
- **RTF: 0.02x** - Real-time processing with 50x speedup

```text
  RTF = Processing Time / Audio Duration

  With RTF = 0.02x:
  - 1 minute of audio takes 0.02 × 60 = 1.2 seconds to process
  - 10 minutes of audio takes 0.02 × 600 = 12 seconds to process

  For real-time speech-to-text:
  - Latency: ~1.2 seconds per minute of audio
  - Throughput: Can process 50x faster than real-time
  - Pipeline impact: Minimal - diarization won't be the bottleneck
```

The `Speaker` class includes a `name` field for enrollment workflows. When users introduce themselves ("My name is Alice"), you can update the speaker's name from the default "Speaker_1" to their actual name, enabling personalized speaker identification throughout the session.
=======
Task {
    // 1) Initialize diarizer once (models are reused across chunks)
    let models = try await DiarizerModels.downloadIfNeeded()
    let config = DiarizerConfig(
        clusteringThreshold: 0.7,
        minSpeechDuration: 1.0,
        minSilenceGap: 0.5,
        minActiveFramesCount: 10.0,
        chunkDuration: 10.0,   // model window; also used for chunk sizing below
        chunkOverlap: 5.0,     // optional overlap
        debugMode: false
    )
    let diarizer = DiarizerManager(config: config)
    diarizer.initialize(models: models)

    // Optional: tune streaming behavior (assignment/update thresholds)
    diarizer.speakerManager.speakerThreshold = 0.84   // assign to existing speakers
    diarizer.speakerManager.embeddingThreshold = 0.56  // update embeddings over time

    // 2) Prepare 16 kHz mono samples (see: Audio Conversion)
    let samples = try await loadSamples16kMono(path: "path/to/meeting.wav")

    // 3) Chunked streaming loop with timestamp rebasing
    let sr = 16000.0
    let chunkSeconds = 10.0
    let overlapSeconds = 5.0
    let chunkSize = Int(chunkSeconds * sr)
    let hop = Int(max(1.0, chunkSeconds - overlapSeconds) * sr)

    var position = 0
    var segments: [TimedSpeakerSegment] = []

    while position < samples.count {
        let end = min(position + chunkSize, samples.count)
        var chunk = Array(samples[position..<end])
        if chunk.count < chunkSize {
            // Pad final chunk to model’s expected window
            chunk += [Float](repeating: 0, count: chunkSize - chunk.count)
        }

        // Run diarization on this chunk
        let result = try diarizer.performCompleteDiarization(chunk)

        // Rebase chunk-relative times to stream time
        let offsetSec = Float(position) / Float(sr)
        for seg in result.segments {
            segments.append(
                TimedSpeakerSegment(
                    speakerId: seg.speakerId,
                    embedding: seg.embedding,
                    startTimeSeconds: seg.startTimeSeconds + offsetSec,
                    endTimeSeconds: seg.endTimeSeconds + offsetSec,
                    qualityScore: seg.qualityScore
                )
            )
        }

        position += hop
    }

    // Optional: merge or deduplicate segments across overlaps/boundaries.
    // diarizer.speakerManager preserves consistent IDs across all chunks.
}
```

CLI equivalents:
```bash
# Real-time-ish streaming benchmark (~3s chunks with 2s overlap)
swift run fluidaudio diarization-benchmark --single-file ES2004a \
  --chunk-seconds 3 --overlap-seconds 2

# Balanced throughput/quality (~10s chunks with 5s overlap)
swift run fluidaudio diarization-benchmark --dataset ami-sdm \
  --chunk-seconds 10 --overlap-seconds 5
```

Notes:
- Keep one `DiarizerManager` instance per stream so `SpeakerManager` maintains ID consistency.
- Always rebase per-chunk timestamps by `(chunkStartSample / sampleRate)`.
- Provide 16 kHz mono Float32 samples; pad final chunk to the model window.
- Tune `speakerThreshold` and `embeddingThreshold` to trade off ID stability vs. sensitivity.

**Speaker Enrollment:** The `Speaker` class includes a `name` field for enrollment workflows. When users introduce themselves ("My name is Alice"), update the speaker's name from the default (e.g. "Speaker_1") to enable personalized identification.
>>>>>>> 7a1f5069

### CLI

```bash
# Run AMI benchmark (auto-download dataset)
swift run fluidaudio diarization-benchmark --auto-download

# Tune threshold and save results
swift run fluidaudio diarization-benchmark --threshold 0.7 --output results.json

# Quick test on a single AMI file
swift run fluidaudio diarization-benchmark --single-file ES2004a --threshold 0.8

# Process an individual file and save JSON
swift run fluidaudio process meeting.wav --output results.json --threshold 0.6

# Download AMI dataset
swift run fluidaudio download --dataset ami-sdm
```

## Voice Activity Detection (VAD)
<<<<<<< HEAD

The current VAD APIs are more complicated than they should be and require careful tuning for your specific use case. If you need help integrating VAD, reach out in our Discord channel.

Our goal is to eventually provide a streamlined API similar to Apple's upcoming SpeechDetector in OS26: https://developer.apple.com/documentation/speech/speechdetector

## Batch ASR Usage

### CLI Command (Recommended)

```bash
# Simple transcription
swift run fluidaudio transcribe audio.wav

# This will output:
# - Audio format information (sample rate, channels, duration)
# - Final transcription text
# - Performance metrics (processing time, RTFx, confidence)
```

### Programmatic API

```swift
import AVFoundation
import FluidAudio

// Batch transcription from an audio source
Task {
    // 1) Initialize ASR manager and load models
    let models = try await AsrModels.downloadAndLoad()
    let asrManager = AsrManager(config: .default)
    try await asrManager.initialize(models: models)

    // 2) Load and convert audio to 16kHz mono Float32 samples
    let samples = try await AudioProcessor.loadAudioFile(path: "path/to/audio.wav")

    // 3) Transcribe the audio
    let result = try await asrManager.transcribe(samples, source: .system)
    print("Transcription: \(result.text)")
    print("Confidence: \(result.confidence)")
}
```
=======

The current VAD APIs require careful tuning for your specific use case. If you need help integrating VAD, reach out in our Discord channel.

Our goal is to provide a streamlined API similar to Apple's upcoming SpeechDetector in [OS26](https://developer.apple.com/documentation/speech/speechdetector).

### Quick Start (Code)

```swift
import FluidAudio

// Programmatic VAD over an audio file
Task {
    // 1) Initialize VAD (async load of Silero model)
    let vad = try await VadManager(config: VadConfig(threshold: 0.3))

    // 2) Prepare 16 kHz mono samples (see: Audio Conversion)
    let samples = try await loadSamples16kMono(path: "path/to/audio.wav")

    // 3) Run VAD and print speech segments (512-sample frames)
    let results = try await vad.processAudioFile(samples)
    let sampleRate = 16000.0
    let frame = 512.0

    var startIndex: Int? = nil
    for (i, r) in results.enumerated() {
        if r.isVoiceActive {
            if startIndex == nil { startIndex = i }
        } else if let s = startIndex {
            let startSec = (Double(s) * frame) / sampleRate
            let endSec = (Double(i + 1) * frame) / sampleRate
            print(String(format: "Speech: %.2f–%.2fs", startSec, endSec))
            startIndex = nil
        }
    }
}
```

### CLI

```bash
# Run VAD benchmark (mini50 dataset by default)
swift run fluidaudio vad-benchmark --num-files 50 --threshold 0.3

# Save results and enable debug output
swift run fluidaudio vad-benchmark --all-files --output vad_results.json --debug

# Download VAD dataset if needed
swift run fluidaudio download --dataset vad
```

## Showcase 

Make a PR if you want to add your app!

| App | Description |
| --- | --- |
| **[Voice Ink](https://tryvoiceink.com/)** | Local AI for instant, private transcription with near-perfect accuracy. Uses Parakeet ASR. |
| **[Spokenly](https://spokenly.app/)** | Mac dictation app for fast, accurate voice-to-text; supports real-time dictation and file transcription. Uses Parakeet ASR and speaker diarization. |
| **[Slipbox](https://slipbox.ai/)** | Privacy-first meeting assistant for real-time conversation intelligence. Uses Parakeet ASR (iOS) and speaker diarization across platforms. |
| **[Whisper Mate](https://whisper.marksdo.com)** | Transcribes movies and audio locally; records and transcribes in real time from speakers or system apps. Uses speaker diarization. |

>>>>>>> 7a1f5069

## CLI Usage

FluidAudio includes a command-line interface for benchmarking and audio processing:

<<<<<<< HEAD
**Note**: The CLI is available on macOS only. For iOS applications, use the FluidAudio library programmatically as shown in the usage examples above.
**Note**: FluidAudio automatically downloads required models during audio processing. If you encounter network restrictions when accessing Hugging Face, you can configure an HTTPS proxy by setting the environment variable. For example: `export https_proxy=http://127.0.0.1:7890`
=======
- `DiarizerManager`: Main diarization class
- `performCompleteDiarization(_:sampleRate:)`: Process audio and return speaker segments
  - Accepts any `RandomAccessCollection<Float>` (Array, ArraySlice, ContiguousArray, etc.)
- `compareSpeakers(audio1:audio2:)`: Compare similarity between two audio samples
- `validateAudio(_:)`: Validate audio quality and characteristics
>>>>>>> 7a1f5069

## Contributing

<<<<<<< HEAD
### Code Style
=======
- `VadManager`: Voice activity detection with CoreML models
- `VadConfig`: Configuration for VAD processing with adaptive thresholding
- `processChunk(_:)`: Process a single audio chunk and detect voice activity
- `processAudioFile(_:)`: Process complete audio file in chunks
- `VadAudioProcessor`: Advanced audio processing with SNR filtering
>>>>>>> 7a1f5069

This project uses `swift-format` to maintain consistent code style. All pull requests are automatically checked for formatting compliance.

<<<<<<< HEAD
=======
- `AsrManager`: Main ASR class with TDT decoding for batch processing
- `AsrModels`: Model loading and management with automatic downloads
- `ASRConfig`: Configuration for ASR processing
- `transcribe(_:source:)`: Process complete audio and return transcription results
- `AudioProcessor.loadAudioFile(path:)`: Load and convert audio files to required format
- `AudioSource`: Enum for microphone vs system audio separation
  
## Everything Else

### Platform & Networking Notes

- CLI is available on macOS only. For iOS, use the library programmatically.
- Models auto-download on first use. If your network restricts Hugging Face access, set an HTTPS proxy: `export https_proxy=http://127.0.0.1:7890`.
- Windows alternative in development: [fluid-server](https://github.com/FluidInference/fluid-server)

### License

Apache 2.0 — see `LICENSE` for details.

### Contributing

This project uses `swift-format` to maintain consistent code style. All pull requests are automatically checked for formatting compliance.

>>>>>>> 7a1f5069
**Local Development:**
```bash
# Format all code (requires Swift 6+ for contributors only)
# Users of the library don't need Swift 6
swift format --in-place --recursive --configuration .swift-format Sources/ Tests/ Examples/
<<<<<<< HEAD

# Check formatting without modifying
swift format lint --recursive --configuration .swift-format Sources/ Tests/ Examples/

# For Swift <6, install swift-format separately:
# git clone https://github.com/apple/swift-format
# cd swift-format && swift build -c release
# cp .build/release/swift-format /usr/local/bin/
```

=======

# Check formatting without modifying
swift format lint --recursive --configuration .swift-format Sources/ Tests/ Examples/
>>>>>>> 7a1f5069

# For Swift <6, install swift-format separately:
# git clone https://github.com/apple/swift-format
# cd swift-format && swift build -c release
# cp .build/release/swift-format /usr/local/bin/
```

**Automatic Checks:**
- PRs will fail if code is not properly formatted
- GitHub Actions runs formatting checks on all Swift file changes
- See `.swift-format` for style configuration

### Acknowledgments

This project builds upon the excellent work of the [sherpa-onnx](https://github.com/k2-fsa/sherpa-onnx) project for speaker diarization algorithms and techniques.

Pyannote: https://github.com/pyannote/pyannote-audio

Wewpeaker: https://github.com/wenet-e2e/wespeaker

Parakeet-mlx: https://github.com/senstella/parakeet-mlx

silero-vad: https://github.com/snakers4/silero-vad<|MERGE_RESOLUTION|>--- conflicted
+++ resolved
@@ -7,10 +7,6 @@
 [![Discord](https://img.shields.io/badge/Discord-Join%20Chat-7289da.svg)](https://discord.gg/WNsvaCtmDe)
 [![Models](https://img.shields.io/badge/%F0%9F%A4%97%20Hugging%20Face-Model-blue)](https://huggingface.co/collections/FluidInference/coreml-models-6873d9e310e638c66d22fba9)
 [![Ask DeepWiki](https://deepwiki.com/badge.svg)](https://deepwiki.com/FluidInference/FluidAudio)
-<<<<<<< HEAD
-
-=======
->>>>>>> 7a1f5069
 
 Fluid Audio is a Swift SDK for fully local, low-latency audio AI on Apple devices, with inference offloaded to the Apple Neural Engine (ANE).
 
@@ -36,23 +32,8 @@
 - **CoreML Models**: Native Apple CoreML backend with custom-converted models optimized for Apple Silicon
 - **Open-Source Models**: All models are publicly available on HuggingFace — converted and optimized by our team; permissive licenses
 - **Real-time Processing**: Designed for near real-time workloads but also works for offline processing
-<<<<<<< HEAD
-- **Cross-platform**: Support for macOS 14.0+ and iOS 17.0+ and Apple Silicon device
-=======
 - **Cross-platform**: Support for macOS 14.0+ and iOS 17.0+ and Apple Silicon devices
->>>>>>> 7a1f5069
 - **Apple Neural Engine**: Models run efficiently on Apple's ANE for maximum performance with minimal power consumption
-
-## Showcase
-
-FluidAudio powers local AI apps like:
-
-- **[Slipbox](https://slipbox.ai/)**: Privacy-first meeting assistant for real-time conversation intelligence. Uses FluidAudio Parakeet for iOS transcription and speaker diarization across all platforms.
-- **[Whisper Mate](https://whisper.marksdo.com)**: Transcribes movies and audio to text locally. Records and transcribes in real time from speakers or system apps. Uses FluidAudio for speaker diarization.
-- **[Voice Ink](https://tryvoiceink.com/)**: Uses local AI models to instantly transcribe speech with near-perfect accuracy and complete privacy. Utilizes FluidAudio for Parakeet ASR.
-- **[Spokenly](https://spokenly.app/)**: Mac dictation app that provides fast, accurate voice-to-text conversion anywhere on your system with Parakeet ASR powered by FluidAudio. Supports real-time dictation, file transcription, and speaker diarization.
-
-Make a PR if you want to add your app!
 
 ## Installation
 
@@ -68,11 +49,7 @@
 
 ## Documentation
 
-<<<<<<< HEAD
-- **DeepWiki**: [https://deepwiki.com/FluidInference/FluidAudio](https://deepwiki.com/FluidInference/FluidAudio) - Primary documentation
-=======
 - **DeepWiki**: Auto-generated docs for this repo — https://deepwiki.com/FluidInference/FluidAudio
->>>>>>> 7a1f5069
 
 ### MCP
 
@@ -94,15 +71,6 @@
 claude mcp add -s user -t http deepwiki https://mcp.deepwiki.com/mcp
 ```
 
-<<<<<<< HEAD
-## Automatic Speech Recognition (ASR)
-
-- **Model**: [`FluidInference/parakeet-tdt-0.6b-v3-coreml`](https://huggingface.co/FluidInference/parakeet-tdt-0.6b-v3-coreml)
-- **Languages**: All European languages (25)
-- **Processing Modes**: Batch (files) and Streaming (live/continuous)
-- **Real-time Factor (batch)**: ~110x on M4 Pro (1 minute in ~0.5 seconds)
-- **Streaming Support**: Available via `StreamingAsrManager` and `StreamingAsrSession`
-=======
 ### Audio Conversion (16 kHz mono)
 
 Most features expect 16 kHz mono Float32 samples. Use `AudioConverter` to load and convert from any `AVAudioFile` format:
@@ -131,28 +99,10 @@
 - **Processing Mode**: Batch transcription for complete audio files
 - **Real-time Factor**: ~120x on M4 Pro (processes 1 minute of audio in ~0.5 seconds)
 - **Streaming Support**: Coming soon — batch processing is recommended for production use
->>>>>>> 7a1f5069
 - **Backend**: Same Parakeet TDT v3 model powers our backend ASR
 
 ### Quick Start (Code)
 
-<<<<<<< HEAD
-```bash
-# Transcribe an audio file (batch mode by default)
-swift run fluidaudio transcribe audio.wav
-
-# Transcribe with streaming simulation (incremental updates)
-swift run fluidaudio transcribe audio.wav --streaming
-
-# Run two parallel streams with shared models (macOS)
-swift run fluidaudio multi-stream mic.wav system.wav
-
-# Show help and usage options
-swift run fluidaudio transcribe --help
-```
-
-### Benchmark 
-=======
 ```swift
 import FluidAudio
 
@@ -165,7 +115,6 @@
 
     // 2) Prepare 16 kHz mono samples (see: Audio Conversion)
     let samples = try await loadSamples16kMono(path: "path/to/audio.wav")
->>>>>>> 7a1f5069
 
     // 3) Transcribe the audio
     let result = try await asrManager.transcribe(samples, source: .system)
@@ -174,11 +123,6 @@
 }
 ```
 
-<<<<<<< HEAD
-### Batch Transcription API
-
-This will take your audio, convert it to 16Hz if needed, break it into processable chunks and return the entire text all at once. Best for processing files or short audio chunks.
-=======
 ### CLI
 
 ```bash
@@ -221,7 +165,6 @@
 ```
 
 ### Quick Start (Code)
->>>>>>> 7a1f5069
 
 ```swift
 import FluidAudio
@@ -235,23 +178,6 @@
     // Prepare 16 kHz mono samples (see: Audio Conversion)
     let samples = try await loadSamples16kMono(path: "path/to/meeting.wav")
 
-<<<<<<< HEAD
-    // 3) Transcribe the audio
-    let result = try await asrManager.transcribe(samples, source: .system)
-    print("Transcription: \(result.text)")
-}
-```
-
-### Streaming Transcription API
-
-This is best for long-running use cases like meeting transcription or live recordings. Streaming provides:
-
-- **Volatile updates**: fast, speculative partial text for UI responsiveness.
-- **Final updates**: corrected text once sufficient right-context is available.
-- **Stateful decoding**: decoder state is preserved across chunks per `AudioSource`.
-
-Basic streaming with a single source:
-=======
     // Run diarization
     let result = try diarizer.performCompleteDiarization(samples)
     for segment in result.segments {
@@ -263,127 +189,10 @@
 ### Streaming Diarization
 
 Stream meeting audio in chunks while maintaining consistent speaker IDs across the session. Keep a single `DiarizerManager` alive, process fixed-size chunks, and rebase segment timestamps by the chunk’s start offset. Overlap helps reduce boundary errors and enables overlap speech handling.
->>>>>>> 7a1f5069
-
-```swift
-import AVFoundation
+
+```swift
 import FluidAudio
 
-<<<<<<< HEAD
-@available(iOS 16.0, macOS 13.0, *)
-func runStreaming() async throws {
-    // 1) Pick a streaming preset
-    // 2) Create manager and start (downloads models if needed)
-    let streaming = StreamingAsrManager()
-    try await streaming.start(source: .microphone)
-
-    // 3) Subscribe to incremental updates
-    Task {
-        for await update in await streaming.segmentUpdates {
-            if update.isVolatile {
-                // Update UI with realtime text (volatile)
-            } else {
-                // Append finalized text with timing (update.startTime/endTime)
-            }
-        }
-    }
-
-    // 4) Feed audio from AVAudioEngine (any format is OK; conversion is handled)
-    let engine = AVAudioEngine()
-    let input = engine.inputNode
-    let format = input.inputFormat(forBus: 0)
-    input.installTap(onBus: 0, bufferSize: 1024, format: format) { buffer, _ in
-        Task { await streaming.streamAudio(buffer) }
-    }
-    try engine.start()
-
-    // ... later, when done recording
-    // Accumulate via segmentUpdates in a Task
-    let aggregator = Task { () -> String in
-        var out = ""
-        for await u in await streaming.segmentUpdates { if !u.isVolatile { out += u.text + " " } }
-        return out
-    }
-    try await streaming.stop()
-    print(await aggregator.value)
-}
-```
-
-Shared-models multi-stream (e.g., microphone + system audio):
-
-```swift
-@available(iOS 16.0, macOS 13.0, *)
-func runMultiStream() async throws {
-    let session = StreamingAsrSession()
-    try await session.initialize() // load once; shared across streams
-
-    let mic = try await session.createStream(source: .microphone, config: .default)
-    let sys = try await session.createStream(source: .system, config: .default)
-
-    Task { for await u in await mic.segmentUpdates { /* update UI */ } }
-    Task { for await u in await sys.segmentUpdates { /* update UI */ } }
-
-    // Feed your buffers: await mic.streamAudio(buffer) / await sys.streamAudio(buffer)
-
-    // Accumulate via updates if you need final text
-    let micAgg = Task { () -> String in var s=""; for await u in await mic.segmentUpdates { if !u.isVolatile { s += u.text + " " } } ; return s }
-    let sysAgg = Task { () -> String in var s=""; for await u in await sys.segmentUpdates { if !u.isVolatile { s += u.text + " " } } ; return s }
-    try await mic.stop()
-    try await sys.stop()
-    let micFinal = await micAgg.value
-    let sysFinal = await sysAgg.value
-}
-```
-
-Configuration differences and impact:
-
-- `ASRConfig` (batch):
-  - Keys: `sampleRate` (default 16k), `tdtConfig`, `enableDebug`.
-  - Usage: pass into `AsrManager(config:)`. You provide 16kHz mono `Float` audio (`AudioProcessor.loadAudioFile(...)`).
-  - Behavior: each `transcribe` resets decoder state between calls.
-
-- `StreamingAsrConfig` (streaming):
-  - Keys that shape latency vs accuracy at runtime:
-    - `chunkSeconds` (default 11.0): core segment length. Larger → more stability, higher latency.
-    - `leftContextSeconds` (default 2.0): past audio appended for stability; too large increases compute.
-    - `rightContextSeconds` (default 2.0): lookahead before finalizing; smaller lowers latency, can reduce accuracy.
-    - `volatileRightContextSeconds` (default 0.5): lookahead for partial (volatile) updates; smaller → snappier UI.
-    - `volatileStepSeconds` (default 0.5): cadence of volatile updates; smaller → more frequent updates.
-    - `minContextForFinalization` (default 10.0): guard so finals occur with sufficient context.
-    - `finalizationThreshold` (default 0.85): confidence gate for finalizing segments.
-  - Usage: pass into `StreamingAsrManager(config:)` or `StreamingAsrSession.createStream(config:)`.
-  - Behavior: maintains per-`AudioSource` decoder state; call `reset()` to start a fresh session, or `stop()`/`cancel()`.
-
-Notes:
-
-- Audio conversion is automatic in streaming via an internal `AudioConverter` actor (any `AVAudioPCMBuffer` format is OK).
-- For iOS/macOS apps, prefer streaming and consume `segmentUpdates` for granular segment/timing and realtime text.
-- For file processing and benchmarks, prefer batch (`AsrManager`), which maximizes throughput and simplicity.
-
-
-## Speaker Diarization
-
-**AMI Benchmark Results** (Single Distant Microphone) using a subset of the files:
-
-- **DER: 17.7%** - Competitive with Powerset BCE 2023 (18.5%)
-- **JER: 28.0%** - Outperforms EEND 2019 (25.3%) and x-vector clustering (28.7%)
-- **RTF: 0.02x** - Real-time processing with 50x speedup
-
-```text
-  RTF = Processing Time / Audio Duration
-
-  With RTF = 0.02x:
-  - 1 minute of audio takes 0.02 × 60 = 1.2 seconds to process
-  - 10 minutes of audio takes 0.02 × 600 = 12 seconds to process
-
-  For real-time speech-to-text:
-  - Latency: ~1.2 seconds per minute of audio
-  - Throughput: Can process 50x faster than real-time
-  - Pipeline impact: Minimal - diarization won't be the bottleneck
-```
-
-The `Speaker` class includes a `name` field for enrollment workflows. When users introduce themselves ("My name is Alice"), you can update the speaker's name from the default "Speaker_1" to their actual name, enabling personalized speaker identification throughout the session.
-=======
 Task {
     // 1) Initialize diarizer once (models are reused across chunks)
     let models = try await DiarizerModels.downloadIfNeeded()
@@ -467,7 +276,6 @@
 - Tune `speakerThreshold` and `embeddingThreshold` to trade off ID stability vs. sensitivity.
 
 **Speaker Enrollment:** The `Speaker` class includes a `name` field for enrollment workflows. When users introduce themselves ("My name is Alice"), update the speaker's name from the default (e.g. "Speaker_1") to enable personalized identification.
->>>>>>> 7a1f5069
 
 ### CLI
 
@@ -489,49 +297,6 @@
 ```
 
 ## Voice Activity Detection (VAD)
-<<<<<<< HEAD
-
-The current VAD APIs are more complicated than they should be and require careful tuning for your specific use case. If you need help integrating VAD, reach out in our Discord channel.
-
-Our goal is to eventually provide a streamlined API similar to Apple's upcoming SpeechDetector in OS26: https://developer.apple.com/documentation/speech/speechdetector
-
-## Batch ASR Usage
-
-### CLI Command (Recommended)
-
-```bash
-# Simple transcription
-swift run fluidaudio transcribe audio.wav
-
-# This will output:
-# - Audio format information (sample rate, channels, duration)
-# - Final transcription text
-# - Performance metrics (processing time, RTFx, confidence)
-```
-
-### Programmatic API
-
-```swift
-import AVFoundation
-import FluidAudio
-
-// Batch transcription from an audio source
-Task {
-    // 1) Initialize ASR manager and load models
-    let models = try await AsrModels.downloadAndLoad()
-    let asrManager = AsrManager(config: .default)
-    try await asrManager.initialize(models: models)
-
-    // 2) Load and convert audio to 16kHz mono Float32 samples
-    let samples = try await AudioProcessor.loadAudioFile(path: "path/to/audio.wav")
-
-    // 3) Transcribe the audio
-    let result = try await asrManager.transcribe(samples, source: .system)
-    print("Transcription: \(result.text)")
-    print("Confidence: \(result.confidence)")
-}
-```
-=======
 
 The current VAD APIs require careful tuning for your specific use case. If you need help integrating VAD, reach out in our Discord channel.
 
@@ -593,39 +358,27 @@
 | **[Slipbox](https://slipbox.ai/)** | Privacy-first meeting assistant for real-time conversation intelligence. Uses Parakeet ASR (iOS) and speaker diarization across platforms. |
 | **[Whisper Mate](https://whisper.marksdo.com)** | Transcribes movies and audio locally; records and transcribes in real time from speakers or system apps. Uses speaker diarization. |
 
->>>>>>> 7a1f5069
-
-## CLI Usage
-
-FluidAudio includes a command-line interface for benchmarking and audio processing:
-
-<<<<<<< HEAD
-**Note**: The CLI is available on macOS only. For iOS applications, use the FluidAudio library programmatically as shown in the usage examples above.
-**Note**: FluidAudio automatically downloads required models during audio processing. If you encounter network restrictions when accessing Hugging Face, you can configure an HTTPS proxy by setting the environment variable. For example: `export https_proxy=http://127.0.0.1:7890`
-=======
+
+## API Reference
+
+**Diarization:**
+
 - `DiarizerManager`: Main diarization class
 - `performCompleteDiarization(_:sampleRate:)`: Process audio and return speaker segments
   - Accepts any `RandomAccessCollection<Float>` (Array, ArraySlice, ContiguousArray, etc.)
 - `compareSpeakers(audio1:audio2:)`: Compare similarity between two audio samples
 - `validateAudio(_:)`: Validate audio quality and characteristics
->>>>>>> 7a1f5069
-
-## Contributing
-
-<<<<<<< HEAD
-### Code Style
-=======
+
+**Voice Activity Detection:**
+
 - `VadManager`: Voice activity detection with CoreML models
 - `VadConfig`: Configuration for VAD processing with adaptive thresholding
 - `processChunk(_:)`: Process a single audio chunk and detect voice activity
 - `processAudioFile(_:)`: Process complete audio file in chunks
 - `VadAudioProcessor`: Advanced audio processing with SNR filtering
->>>>>>> 7a1f5069
-
-This project uses `swift-format` to maintain consistent code style. All pull requests are automatically checked for formatting compliance.
-
-<<<<<<< HEAD
-=======
+
+**Automatic Speech Recognition:**
+
 - `AsrManager`: Main ASR class with TDT decoding for batch processing
 - `AsrModels`: Model loading and management with automatic downloads
 - `ASRConfig`: Configuration for ASR processing
@@ -649,13 +402,11 @@
 
 This project uses `swift-format` to maintain consistent code style. All pull requests are automatically checked for formatting compliance.
 
->>>>>>> 7a1f5069
 **Local Development:**
 ```bash
 # Format all code (requires Swift 6+ for contributors only)
 # Users of the library don't need Swift 6
 swift format --in-place --recursive --configuration .swift-format Sources/ Tests/ Examples/
-<<<<<<< HEAD
 
 # Check formatting without modifying
 swift format lint --recursive --configuration .swift-format Sources/ Tests/ Examples/
@@ -666,18 +417,6 @@
 # cp .build/release/swift-format /usr/local/bin/
 ```
 
-=======
-
-# Check formatting without modifying
-swift format lint --recursive --configuration .swift-format Sources/ Tests/ Examples/
->>>>>>> 7a1f5069
-
-# For Swift <6, install swift-format separately:
-# git clone https://github.com/apple/swift-format
-# cd swift-format && swift build -c release
-# cp .build/release/swift-format /usr/local/bin/
-```
-
 **Automatic Checks:**
 - PRs will fail if code is not properly formatted
 - GitHub Actions runs formatting checks on all Swift file changes
