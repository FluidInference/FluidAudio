--- conflicted
+++ resolved
@@ -271,8 +271,10 @@
 # Benchmark accuracy/precision trade-offs
 swift run fluidaudio vad-benchmark --num-files 50 --threshold 0.3
 ```
-
-<<<<<<< HEAD
+`swift run fluidaudio vad-analyze --help` lists every tuning option, including
+negative-threshold overrides, max-speech splitting, padding, and chunk size.
+Offline mode also reports RTFx using the model's per-chunk processing time.
+
 ## Text‑To‑Speech (TTS)
 
 - Model: Kokoro (CoreML unified model)
@@ -320,13 +322,8 @@
 - Dictionary and model assets are cached under `~/.cache/fluidaudio/Models/kokoro`.
 
 ## Showcase 
-=======
-`swift run fluidaudio vad-analyze --help` lists every tuning option, including
-negative-threshold overrides, max-speech splitting, padding, and chunk size.
-Offline mode also reports RTFx using the model's per-chunk processing time.
 
 ## Showcase
->>>>>>> 1416b2f8
 
 Make a PR if you want to add your app!
 
@@ -362,9 +359,8 @@
 
 silero-vad: https://github.com/snakers4/silero-vad
 
-<<<<<<< HEAD
 Kokoro-82M: https://huggingface.co/hexgrad/Kokoro-82M
-=======
+
 ### Citation
 
 If you use FluidAudio in your work, please cite:
@@ -381,5 +377,4 @@
   url = {https://github.com/FluidInference/FluidAudio},
   note = {Computer software}
 }
-```
->>>>>>> 1416b2f8
+```