--- conflicted
+++ resolved
@@ -2,7 +2,7 @@
 import Foundation
 import OSLog
 
-/// HuggingFace model downloader based on swift-transformers implementation
+/// HuggingFace model downloader using URLSession
 public class DownloadUtils {
 
     private static let logger = AppLogger(category: "DownloadUtils")
@@ -10,12 +10,40 @@
     /// Shared URLSession with registry and proxy configuration
     public static let sharedSession: URLSession = ModelRegistry.configuredSession()
 
-    private static let huggingFaceUserAgent = "FluidAudio/1.0 (HuggingFaceDownloader)"
+    /// Get HuggingFace token from environment if available.
+    /// Supports multiple env vars for compatibility with different HuggingFace tools:
+    /// - HF_TOKEN: Official HuggingFace CLI
+    /// - HUGGING_FACE_HUB_TOKEN: Python huggingface_hub library
+    /// - HUGGINGFACEHUB_API_TOKEN: LangChain and older integrations
+    private static var huggingFaceToken: String? {
+        ProcessInfo.processInfo.environment["HF_TOKEN"]
+            ?? ProcessInfo.processInfo.environment["HUGGING_FACE_HUB_TOKEN"]
+            ?? ProcessInfo.processInfo.environment["HUGGINGFACEHUB_API_TOKEN"]
+    }
+
+    /// Create a URLRequest with optional auth header and timeout
+    private static func authorizedRequest(
+        url: URL, timeout: TimeInterval = DownloadConfig.default.timeout
+    ) -> URLRequest {
+        var request = URLRequest(url: url, timeoutInterval: timeout)
+        if let token = huggingFaceToken {
+            request.setValue("Bearer \(token)", forHTTPHeaderField: "Authorization")
+        }
+        return request
+    }
+
+    /// Fetch data from a URL with HuggingFace authentication if available
+    /// Use this for API calls that need auth tokens for private repos or higher rate limits
+    public static func fetchWithAuth(from url: URL) async throws -> (Data, URLResponse) {
+        let request = authorizedRequest(url: url)
+        return try await sharedSession.data(for: request)
+    }
 
     public enum HuggingFaceDownloadError: LocalizedError {
         case invalidResponse
         case rateLimited(statusCode: Int, message: String)
-        case unexpectedContent(statusCode: Int, mimeType: String?, snippet: String)
+        case downloadFailed(path: String, underlying: Error)
+        case modelNotFound(path: String)
 
         public var errorDescription: String? {
             switch self {
@@ -23,164 +51,19 @@
                 return "Received an invalid response from Hugging Face."
             case .rateLimited(_, let message):
                 return "Hugging Face rate limit encountered: \(message)"
-            case .unexpectedContent(_, let mimeType, let snippet):
-                let mimeInfo = mimeType ?? "unknown MIME type"
-                return "Unexpected Hugging Face content (\(mimeInfo)): \(snippet)"
-            }
-        }
-    }
-
-    private static func huggingFaceToken() -> String? {
-        let env = ProcessInfo.processInfo.environment
-        return env["HF_TOKEN"]
-            ?? env["HUGGINGFACEHUB_API_TOKEN"]
-            ?? env["HUGGING_FACE_HUB_TOKEN"]
-    }
-
-    private static func isLikelyHtml(_ data: Data) -> Bool {
-        guard !data.isEmpty,
-            let prefix = String(data: data.prefix(128), encoding: .utf8)?
-                .trimmingCharacters(in: .whitespacesAndNewlines)
-                .lowercased()
-        else {
-            return false
-        }
-
-        return prefix.hasPrefix("<!doctype html") || prefix.hasPrefix("<html")
-    }
-
-    private static func makeHuggingFaceRequest(for url: URL) -> URLRequest {
-        var request = URLRequest(url: url)
-        request.httpMethod = "GET"
-        request.setValue(huggingFaceUserAgent, forHTTPHeaderField: "User-Agent")
-        request.setValue("application/octet-stream", forHTTPHeaderField: "Accept")
-        request.timeoutInterval = DownloadConfig.default.timeout
-
-        if let token = huggingFaceToken() {
-            request.setValue("Bearer \(token)", forHTTPHeaderField: "Authorization")
-        }
-
-        return request
-    }
-
-    public static func fetchHuggingFaceFile(
-        from url: URL,
-        description: String,
-        maxAttempts: Int = 4,
-        minBackoff: TimeInterval = 1.0
-    ) async throws -> Data {
-        var lastError: Error?
-
-        for attempt in 1...maxAttempts {
-            do {
-                let request = makeHuggingFaceRequest(for: url)
-                let (data, response) = try await sharedSession.data(for: request)
-
-                guard let httpResponse = response as? HTTPURLResponse else {
-                    throw HuggingFaceDownloadError.invalidResponse
-                }
-
-                if httpResponse.statusCode == 429 || httpResponse.statusCode == 503 {
-                    let message = "HTTP \(httpResponse.statusCode)"
-                    throw HuggingFaceDownloadError.rateLimited(
-                        statusCode: httpResponse.statusCode, message: message)
-                }
-
-                if let mimeType = httpResponse.mimeType?.lowercased(),
-                    mimeType == "text/html"
-                {
-                    let snippet = String(data: data.prefix(256), encoding: .utf8) ?? ""
-                    throw HuggingFaceDownloadError.unexpectedContent(
-                        statusCode: httpResponse.statusCode,
-                        mimeType: mimeType,
-                        snippet: snippet
-                    )
-                }
-
-                if isLikelyHtml(data) {
-                    let snippet = String(data: data.prefix(256), encoding: .utf8) ?? ""
-                    throw HuggingFaceDownloadError.unexpectedContent(
-                        statusCode: httpResponse.statusCode,
-                        mimeType: httpResponse.mimeType,
-                        snippet: snippet
-                    )
-                }
-
-                return data
-
-            } catch let error as HuggingFaceDownloadError {
-                lastError = error
-
-                if attempt == maxAttempts {
-                    break
-                }
-
-                let backoffSeconds = pow(2.0, Double(attempt - 1)) * minBackoff
-                let backoffNanoseconds = UInt64(backoffSeconds * 1_000_000_000)
-                let formattedBackoff = String(format: "%.1f", backoffSeconds)
-
-                switch error {
-                case .rateLimited(let statusCode, _):
-                    if huggingFaceToken() == nil {
-                        logger.warning(
-                            "Rate limit (HTTP \(statusCode)) while downloading \(description). "
-                                + "Set HF_TOKEN or HUGGINGFACEHUB_API_TOKEN for higher limits. "
-                                + "Retrying in \(formattedBackoff)s."
-                        )
-                    } else {
-                        logger.warning(
-                            "Rate limit (HTTP \(statusCode)) while downloading \(description). "
-                                + "Retrying in \(formattedBackoff)s."
-                        )
-                    }
-                case .unexpectedContent(_, _, let snippet):
-                    logger.warning(
-                        "Unexpected content while downloading \(description). "
-                            + "Snippet: \(snippet.prefix(100)). "
-                            + "Retrying in \(formattedBackoff)s."
-                    )
-                case .invalidResponse:
-                    logger.warning(
-                        "Invalid response while downloading \(description). "
-                            + "Retrying in \(formattedBackoff)s."
-                    )
-                }
-
-                try await Task.sleep(nanoseconds: backoffNanoseconds)
-
-            } catch {
-                lastError = error
-
-                if attempt == maxAttempts {
-                    break
-                }
-
-                let backoffSeconds = pow(2.0, Double(attempt - 1)) * minBackoff
-                let backoffNanoseconds = UInt64(backoffSeconds * 1_000_000_000)
-                let formattedBackoff = String(format: "%.1f", backoffSeconds)
-
-                logger.warning(
-                    "Download attempt \(attempt) for \(description) failed: "
-                        + "\(error.localizedDescription). "
-                        + "Retrying in \(formattedBackoff)s."
-                )
-
-                try await Task.sleep(nanoseconds: backoffNanoseconds)
-            }
-        }
-
-        throw lastError ?? HuggingFaceDownloadError.invalidResponse
-    }
-
-    /// Download progress callback
+            case .downloadFailed(let path, let underlying):
+                return "Failed to download \(path): \(underlying.localizedDescription)"
+            case .modelNotFound(let path):
+                return "Model file not found: \(path)"
+            }
+        }
+    }
+
+    /// Download configuration
+    /// Progress handler type for download progress callbacks (unused but kept for API compatibility)
     public typealias ProgressHandler = (Double) -> Void
 
-<<<<<<< HEAD
-    /// Download configuration
-    public struct DownloadConfig {
-=======
     public struct DownloadConfig: Sendable {
->>>>>>> 73fb84aa
         public let timeout: TimeInterval
 
         public init(timeout: TimeInterval = 1800) {  // 30 minutes for large models
@@ -195,65 +78,53 @@
         modelNames: [String],
         directory: URL,
         computeUnits: MLComputeUnits = .cpuAndNeuralEngine,
-        variant: String? = nil,
-        progress: ProgressHandler? = nil
+        variant: String? = nil
     ) async throws -> [String: MLModel] {
-        // Ensure host environment is logged for debugging (once per process)
         await SystemInfo.logOnce(using: logger)
         do {
-            // 1st attempt: normal load
             return try await loadModelsOnce(
                 repo, modelNames: modelNames,
-                directory: directory, computeUnits: computeUnits, variant: variant, progress: progress)
+                directory: directory, computeUnits: computeUnits, variant: variant)
         } catch {
-            // 1st attempt failed → wipe cache to signal redownload
             logger.warning("First load failed: \(error.localizedDescription)")
             logger.info("Deleting cache and re-downloading…")
             let repoPath = directory.appendingPathComponent(repo.folderName)
             try? FileManager.default.removeItem(at: repoPath)
 
-            // 2nd attempt after fresh download
             return try await loadModelsOnce(
                 repo, modelNames: modelNames,
-                directory: directory, computeUnits: computeUnits, variant: variant, progress: progress)
-        }
-    }
-
-    /// Internal helper to download repo (if needed) and load CoreML models
-    /// - Parameters:
-    ///   - repo: The HuggingFace repository to download
-    ///   - modelNames: Array of model file names to load (e.g., ["model.mlmodelc"])
-    ///   - directory: Base directory to store repos (e.g., ~/Library/Application Support/FluidAudio)
-    ///   - computeUnits: CoreML compute units to use (default: CPU and Neural Engine)
-    /// - Returns: Dictionary mapping model names to loaded MLModel instances
+                directory: directory, computeUnits: computeUnits, variant: variant)
+        }
+    }
+
     private static func loadModelsOnce(
         _ repo: Repo,
         modelNames: [String],
         directory: URL,
         computeUnits: MLComputeUnits = .cpuAndNeuralEngine,
-        variant: String? = nil,
-        progress: ProgressHandler? = nil
+        variant: String? = nil
     ) async throws -> [String: MLModel] {
-        // Ensure host environment is logged for debugging (once per process)
         await SystemInfo.logOnce(using: logger)
-        // Ensure base directory exists
         try FileManager.default.createDirectory(at: directory, withIntermediateDirectories: true)
 
-        // Download repo if needed
         let repoPath = directory.appendingPathComponent(repo.folderName)
-        if !FileManager.default.fileExists(atPath: repoPath.path) {
+        let requiredModels = ModelNames.getRequiredModelNames(for: repo, variant: variant)
+        let allModelsExist = requiredModels.allSatisfy { model in
+            let modelPath = repoPath.appendingPathComponent(model)
+            return FileManager.default.fileExists(atPath: modelPath.path)
+        }
+
+        if !allModelsExist {
             logger.info("Models not found in cache at \(repoPath.path)")
-            try await downloadRepo(repo, to: directory, variant: variant, progress: progress)
+            try await downloadRepo(repo, to: directory, variant: variant)
         } else {
             logger.info("Found \(repo.folderName) locally, no download needed")
         }
 
-        // Configure CoreML
         let config = MLModelConfiguration()
         config.computeUnits = computeUnits
         config.allowLowPrecisionAccumulationOnGPU = true
 
-        // Load each model
         var models: [String: MLModel] = [:]
         for name in modelNames {
             let modelPath = repoPath.appendingPathComponent(name)
@@ -266,141 +137,54 @@
                     ])
             }
 
-            do {
-                // Validate model directory structure before loading (.mlmodelc bundle)
-                var isDirectory: ObjCBool = false
-                guard
-                    FileManager.default.fileExists(
-                        atPath: modelPath.path, isDirectory: &isDirectory),
-                    isDirectory.boolValue
-                else {
-                    throw CocoaError(
-                        .fileReadCorruptFile,
-                        userInfo: [
-                            NSFilePathErrorKey: modelPath.path,
-                            NSLocalizedDescriptionKey: "Model path is not a directory: \(name)",
-                        ])
-                }
-
-                let coremlDataPath = modelPath.appendingPathComponent("coremldata.bin")
-                guard FileManager.default.fileExists(atPath: coremlDataPath.path) else {
-                    logger.error("Missing coremldata.bin in \(name)")
-                    throw CocoaError(
-                        .fileReadCorruptFile,
-                        userInfo: [
-                            NSFilePathErrorKey: coremlDataPath.path,
-                            NSLocalizedDescriptionKey: "Missing coremldata.bin in model: \(name)",
-                        ])
-                }
-
-                // Measure Core ML model initialization time (aka local compilation/open)
-                let start = Date()
-                let model = try MLModel(contentsOf: modelPath, configuration: config)
-                let elapsed = Date().timeIntervalSince(start)
-
-                models[name] = model
-
-                let ms = elapsed * 1000
-                let formatted = String(format: "%.2f", ms)
-                logger.info("Compiled model \(name) in \(formatted) ms :: \(SystemInfo.summary())")
-            } catch {
-                logger.error("Failed to load model \(name): \(error)")
-
-                if let contents = try? FileManager.default.contentsOfDirectory(
-                    atPath: modelPath.deletingLastPathComponent().path)
-                {
-                    logger.error("Model directory contents: \(contents)")
-                }
-
-                throw error
-            }
+            var isDirectory: ObjCBool = false
+            guard
+                FileManager.default.fileExists(atPath: modelPath.path, isDirectory: &isDirectory),
+                isDirectory.boolValue
+            else {
+                throw CocoaError(
+                    .fileReadCorruptFile,
+                    userInfo: [
+                        NSFilePathErrorKey: modelPath.path,
+                        NSLocalizedDescriptionKey: "Model path is not a directory: \(name)",
+                    ])
+            }
+
+            let coremlDataPath = modelPath.appendingPathComponent("coremldata.bin")
+            guard FileManager.default.fileExists(atPath: coremlDataPath.path) else {
+                logger.error("Missing coremldata.bin in \(name)")
+                throw CocoaError(
+                    .fileReadCorruptFile,
+                    userInfo: [
+                        NSFilePathErrorKey: coremlDataPath.path,
+                        NSLocalizedDescriptionKey: "Missing coremldata.bin in model: \(name)",
+                    ])
+            }
+
+            let start = Date()
+            let model = try MLModel(contentsOf: modelPath, configuration: config)
+            let elapsed = Date().timeIntervalSince(start)
+
+            models[name] = model
+
+            let ms = elapsed * 1000
+            let formatted = String(format: "%.2f", ms)
+            logger.info("Compiled model \(name) in \(formatted) ms :: \(SystemInfo.summary())")
         }
 
         return models
     }
 
-<<<<<<< HEAD
-    /// Get required model names for a given repository
-    /// Uses centralized ModelNames where available to avoid cross‑type coupling
-    private static func getRequiredModelNames(for repo: Repo) -> Set<String> {
-        switch repo {
-        case .vad:
-            return ModelNames.VAD.requiredModels
-        case .parakeet, .parakeetV2:
-            return ModelNames.ASR.requiredModels(for: repo)
-        case .parakeetCtc110m, .canaryCtc:
-            return ModelNames.CTC.requiredModels
-        case .diarizer:
-            return ModelNames.Diarizer.requiredModels
-        case .kokoro:
-            return ModelNames.TTS.requiredModels
-        }
-    }
-
-    /// Download a HuggingFace repository
-    private static func downloadRepo(
-        _ repo: Repo, to directory: URL, variant: String? = nil, progress: ProgressHandler? = nil
-    ) async throws {
-=======
     /// Download a HuggingFace repository using URLSession (does not load models)
     public static func downloadRepo(_ repo: Repo, to directory: URL, variant: String? = nil) async throws {
->>>>>>> 73fb84aa
         logger.info("Downloading \(repo.folderName) from HuggingFace...")
 
         let repoPath = directory.appendingPathComponent(repo.folderName)
         try FileManager.default.createDirectory(at: repoPath, withIntermediateDirectories: true)
 
-        // Get the required model names for this repo from the appropriate manager
         let requiredModels = ModelNames.getRequiredModelNames(for: repo, variant: variant)
         let subPath = repo.subPath  // e.g., "160ms" for parakeetEou160
 
-<<<<<<< HEAD
-        // Download all repository contents (use subfolder if repo has one)
-        let files = try await listRepoFiles(repo, path: repo.subfolder ?? "")
-
-        for file in files {
-            switch file.type {
-            case "directory" where file.path.hasSuffix(".mlmodelc"):
-                // Check if this model is required (with or without subfolder prefix)
-                let isRequired =
-                    requiredModels.contains(file.path) || requiredModels.contains { $0.hasSuffix("/" + file.path) }
-
-                if isRequired {
-                    logger.info("Downloading required model: \(file.path)")
-
-                    // Find if this should go in a subfolder
-                    if let fullPath = requiredModels.first(where: { $0.hasSuffix("/" + file.path) }),
-                        fullPath.contains("/")
-                    {
-                        // Extract subfolder (e.g., "speaker-diarization-offline/Segmentation.mlmodelc" -> "speaker-diarization-offline")
-                        let subfolder = String(fullPath.split(separator: "/").first!)
-                        let subfolderPath = repoPath.appendingPathComponent(subfolder)
-                        try FileManager.default.createDirectory(at: subfolderPath, withIntermediateDirectories: true)
-
-                        // Download to subfolder
-                        try await downloadModelDirectory(repo: repo, dirPath: file.path, to: subfolderPath)
-                    } else {
-                        // Download to root of repo
-                        try await downloadModelDirectory(repo: repo, dirPath: file.path, to: repoPath)
-                    }
-                } else {
-                    logger.info("Skipping unrequired model: \(file.path)")
-                }
-
-            case "file" where isEssentialFile(file.path):
-                logger.info("Downloading \(file.path)")
-                try await downloadFile(
-                    from: repo,
-                    path: file.path,
-                    to: repoPath.appendingPathComponent(file.path),
-                    expectedSize: file.size,
-                    config: .default,
-                    progressHandler: progress ?? createProgressHandler(for: file.path, size: file.size)
-                )
-
-            default:
-                break
-=======
         // Build patterns for filtering (relative to subPath if present)
         var patterns: [String] = []
         for model in requiredModels {
@@ -408,61 +192,30 @@
                 patterns.append("\(sub)/\(model)/")
             } else {
                 patterns.append("\(model)/")
->>>>>>> 73fb84aa
-            }
-        }
-
-        logger.info("Downloaded all required models for \(repo.folderName)")
-    }
-
-    /// Check if a file is essential for model operation
-    private static func isEssentialFile(_ path: String) -> Bool {
-        path.hasSuffix(".json") || path.hasSuffix(".txt") || path == "config.json"
-    }
-
-    /// List files in a HuggingFace repository
-    private static func listRepoFiles(_ repo: Repo, path: String = "") async throws -> [RepoFile] {
-        let apiPath = path.isEmpty ? "tree/main" : "tree/main/\(path)"
-        let apiURL = try ModelRegistry.apiModels(repo.remotePath, apiPath)
-
-        var request = URLRequest(url: apiURL)
-        request.timeoutInterval = 30
-
-        let (data, response) = try await sharedSession.data(for: request)
-
-<<<<<<< HEAD
-        guard let httpResponse = response as? HTTPURLResponse, httpResponse.statusCode == 200 else {
-            throw URLError(.badServerResponse)
-        }
-
-        return try JSONDecoder().decode([RepoFile].self, from: data)
-    }
-
-    /// Download a CoreML model directory and all its contents
-    private static func downloadModelDirectory(
-        repo: Repo, dirPath: String, to destination: URL
-    )
-        async throws
-    {
-        let modelDir = destination.appendingPathComponent(dirPath)
-        try FileManager.default.createDirectory(at: modelDir, withIntermediateDirectories: true)
-
-        let files = try await listRepoFiles(repo, path: dirPath)
-
-        for item in files {
-            switch item.type {
-            case "directory":
-                try await downloadModelDirectory(repo: repo, dirPath: item.path, to: destination)
-
-            case "file":
-                let expectedSize = item.lfs?.size ?? item.size
-
-                // Only log large files (>10MB) to reduce noise
-                if expectedSize > 10_000_000 {
-                    logger.info("Downloading \(item.path) (\(formatBytes(expectedSize)))")
-                } else {
-                    logger.debug("Downloading \(item.path) (\(formatBytes(expectedSize)))")
-=======
+            }
+        }
+
+        // Get all files recursively using HuggingFace API
+        var filesToDownload: [String] = []
+
+        func listDirectory(path: String) async throws {
+            let apiPath = path.isEmpty ? "tree/main" : "tree/main/\(path)"
+            let dirURL = try ModelRegistry.apiModels(repo.remotePath, apiPath)
+            let request = authorizedRequest(url: dirURL)
+
+            let (dirData, response) = try await sharedSession.data(for: request)
+
+            if let httpResponse = response as? HTTPURLResponse {
+                if httpResponse.statusCode == 429 || httpResponse.statusCode == 503 {
+                    throw HuggingFaceDownloadError.rateLimited(
+                        statusCode: httpResponse.statusCode, message: "Rate limited while listing files")
+                }
+            }
+
+            guard let items = try JSONSerialization.jsonObject(with: dirData) as? [[String: Any]] else {
+                return
+            }
+
             for item in items {
                 guard let itemPath = item["path"] as? String,
                     let itemType = item["type"] as? String
@@ -500,33 +253,10 @@
                     if shouldInclude {
                         filesToDownload.append(itemPath)
                     }
->>>>>>> 73fb84aa
-                }
-
-                try await downloadFile(
-                    from: repo,
-                    path: item.path,
-                    to: destination.appendingPathComponent(item.path),
-                    expectedSize: expectedSize,
-                    config: .default,
-                    progressHandler: createProgressHandler(for: item.path, size: expectedSize)
-                )
-
-            default:
-                break
-            }
-        }
-    }
-
-<<<<<<< HEAD
-    /// Create a progress handler for large files
-    private static func createProgressHandler(for path: String, size: Int) -> ProgressHandler? {
-        // Only show progress for files over 100MB (most files are under this)
-        guard size > 100_000_000 else { return nil }
-
-        let fileName = path.split(separator: "/").last ?? ""
-        var lastReportedPercentage = 0
-=======
+                }
+            }
+        }
+
         // Start listing from subPath if specified, otherwise from root
         try await listDirectory(path: subPath ?? "")
         logger.info("Found \(filesToDownload.count) files to download")
@@ -539,95 +269,42 @@
                 localPath = String(filePath.dropFirst(sub.count + 1))
             }
             let destPath = repoPath.appendingPathComponent(localPath)
->>>>>>> 73fb84aa
-
-        return { progress in
-            let percentage = Int(progress * 100)
-            if percentage >= lastReportedPercentage + 10 {
-                lastReportedPercentage = percentage
-                logger.info("Progress: \(percentage)% of \(fileName)")
-            }
-        }
-    }
-
-    /// Download a single file with chunked transfer and resume support
-    private static func downloadFile(
-        from repo: Repo,
-        path: String,
-        to destination: URL,
-        expectedSize: Int,
-        config: DownloadConfig,
-        progressHandler: ProgressHandler? = nil
-    ) async throws {
-        // Create parent directories
-        let parentDir = destination.deletingLastPathComponent()
-        try FileManager.default.createDirectory(at: parentDir, withIntermediateDirectories: true)
-
-        if let attrs = try? FileManager.default.attributesOfItem(atPath: destination.path),
-            let fileSize = attrs[.size] as? Int64,
-            fileSize == expectedSize
-        {
-            logger.info("File already downloaded: \(path)")
-            progressHandler?(1.0)
-            return
-        }
-
-<<<<<<< HEAD
-        // Temporary file for downloading
-        let tempURL = destination.appendingPathExtension("download")
-=======
+
+            // Skip if already exists
+            if FileManager.default.fileExists(atPath: destPath.path) {
+                continue
+            }
+
+            // Create parent directory
+            try FileManager.default.createDirectory(
+                at: destPath.deletingLastPathComponent(),
+                withIntermediateDirectories: true
+            )
+
             // Download file (use original path for HuggingFace URL)
             let encodedFilePath = filePath.addingPercentEncoding(withAllowedCharacters: .urlPathAllowed) ?? filePath
             let fileURL = try ModelRegistry.resolveModel(repo.remotePath, encodedFilePath)
             let request = authorizedRequest(url: fileURL)
->>>>>>> 73fb84aa
-
-        // Check if we can resume a partial download
-        var startByte: Int64 = 0
-        if let attrs = try? FileManager.default.attributesOfItem(atPath: tempURL.path),
-            let fileSize = attrs[.size] as? Int64
-        {
-            startByte = fileSize
-            logger.info("⏸️ Resuming download from \(formatBytes(Int(startByte)))")
-        }
-
-        // Download URL
-        let downloadURL = try ModelRegistry.resolveModel(repo.remotePath, path)
-
-        // Download the file (no retries)
-        do {
-            try await performChunkedDownload(
-                from: downloadURL,
-                to: tempURL,
-                startByte: startByte,
-                expectedSize: Int64(expectedSize),
-                config: config,
-                progressHandler: progressHandler
-            )
-
-            // Verify file size before moving
-            if let attrs = try? FileManager.default.attributesOfItem(atPath: tempURL.path),
-                let fileSize = attrs[.size] as? Int64
-            {
-                if fileSize != expectedSize {
-                    logger.warning(
-                        "⚠️ Downloaded file size mismatch for \(path): got \(fileSize), expected \(expectedSize)"
-                    )
-                }
-            }
-
-<<<<<<< HEAD
-            // Move completed file with better error handling
-            do {
-                try? FileManager.default.removeItem(at: destination)
-                try FileManager.default.moveItem(at: tempURL, to: destination)
-            } catch {
-                // In CI, file operations might fail due to sandbox restrictions
-                // Try copying instead of moving as a fallback
-                logger.warning("Move failed for \(path), attempting copy: \(error)")
-                try FileManager.default.copyItem(at: tempURL, to: destination)
-                try? FileManager.default.removeItem(at: tempURL)
-=======
+
+            let (tempFileURL, response) = try await sharedSession.download(for: request)
+
+            guard let httpResponse = response as? HTTPURLResponse else {
+                throw HuggingFaceDownloadError.invalidResponse
+            }
+
+            if httpResponse.statusCode == 429 || httpResponse.statusCode == 503 {
+                throw HuggingFaceDownloadError.rateLimited(
+                    statusCode: httpResponse.statusCode,
+                    message: "Rate limited while downloading \(filePath)")
+            }
+
+            guard (200..<300).contains(httpResponse.statusCode) else {
+                throw HuggingFaceDownloadError.downloadFailed(
+                    path: filePath,
+                    underlying: NSError(domain: "HTTP", code: httpResponse.statusCode)
+                )
+            }
+
             // Remove existing file if present (handles parallel download race conditions)
             if FileManager.default.fileExists(atPath: destPath.path) {
                 try? FileManager.default.removeItem(at: destPath)
@@ -636,117 +313,63 @@
 
             if (index + 1) % 10 == 0 || index == filesToDownload.count - 1 {
                 logger.info("Downloaded \(index + 1)/\(filesToDownload.count) files")
->>>>>>> 73fb84aa
-            }
-            logger.info("Downloaded \(path)")
-
-        } catch {
-            logger.error("Download failed: \(error)")
-            throw error
-        }
-    }
-
-    /// Perform chunked download with progress tracking
-    private static func performChunkedDownload(
+            }
+        }
+
+        // Verify required models are present
+        for model in requiredModels {
+            let modelPath = repoPath.appendingPathComponent(model)
+            guard FileManager.default.fileExists(atPath: modelPath.path) else {
+                throw HuggingFaceDownloadError.modelNotFound(path: model)
+            }
+        }
+
+        logger.info("Downloaded all required models for \(repo.folderName)")
+    }
+
+    /// Fetch a single file from HuggingFace with retry
+    public static func fetchHuggingFaceFile(
         from url: URL,
-        to destination: URL,
-        startByte: Int64,
-        expectedSize: Int64,
-        config: DownloadConfig,
-        progressHandler: ProgressHandler?
-    ) async throws {
-        var request = URLRequest(url: url)
-        request.timeoutInterval = config.timeout
-        if startByte > 0 {
-            request.setValue("bytes=\(startByte)-", forHTTPHeaderField: "Range")
-        }
-
-        let (bytes, response) = try await sharedSession.bytes(for: request)
-
-        guard let httpResponse = response as? HTTPURLResponse,
-            (200...299).contains(httpResponse.statusCode)
-        else {
-            throw URLError(.badServerResponse)
-        }
-
-        // Create parent directory
-        let parentDir = destination.deletingLastPathComponent()
-        try FileManager.default.createDirectory(at: parentDir, withIntermediateDirectories: true)
-
-        // Open file handle for writing
-        if !FileManager.default.fileExists(atPath: destination.path) {
-            FileManager.default.createFile(atPath: destination.path, contents: nil)
-        }
-        let fileHandle = try FileHandle(forWritingTo: destination)
-        if startByte > 0 {
-            try fileHandle.seek(toOffset: UInt64(startByte))
-        } else {
-            try fileHandle.truncate(atOffset: 0)
-        }
-
-        var downloadedBytes = startByte
-        var lastReportedBytes = startByte
-
-        // Report initial progress
-        if expectedSize > 0 {
-            progressHandler?(Double(downloadedBytes) / Double(expectedSize))
-        }
-
-        // Optimization: Accumulate buffer
-        var buffer = Data(capacity: 65536)
-        for try await byte in bytes {
-            buffer.append(byte)
-            if buffer.count >= 65536 {
-                try fileHandle.write(contentsOf: buffer)
-                downloadedBytes += Int64(buffer.count)
-                buffer.removeAll(keepingCapacity: true)
-
-                // Report progress approx every 1% or 1MB
-                if expectedSize > 0 && (downloadedBytes - lastReportedBytes) > (expectedSize / 100) {
-                    progressHandler?(Double(downloadedBytes) / Double(expectedSize))
-                    lastReportedBytes = downloadedBytes
-                }
-            }
-        }
-
-        // Write remaining
-        if !buffer.isEmpty {
-            try fileHandle.write(contentsOf: buffer)
-            downloadedBytes += Int64(buffer.count)
-        }
-
-        try fileHandle.close()
-
-        // Final progress report
-        progressHandler?(1.0)
-    }
-
-    /// Format bytes for display
-    private static func formatBytes(_ bytes: Int) -> String {
-        let formatter = ByteCountFormatter()
-        formatter.countStyle = .binary
-        return formatter.string(fromByteCount: Int64(bytes))
-    }
-
-    /// Repository file information
-    private struct RepoFile: Codable {
-        let type: String
-        let path: String
-        let size: Int
-        let lfs: LFSInfo?
-
-        struct LFSInfo: Codable {
-            let size: Int
-            let sha256: String?  // Some repos might have this
-            let oid: String?  // Most use this instead
-            let pointerSize: Int?
-
-            enum CodingKeys: String, CodingKey {
-                case size
-                case sha256
-                case oid
-                case pointerSize = "pointer_size"
-            }
-        }
+        description: String,
+        maxAttempts: Int = 4,
+        minBackoff: TimeInterval = 1.0
+    ) async throws -> Data {
+        var lastError: Error?
+        let request = authorizedRequest(url: url)
+
+        for attempt in 1...maxAttempts {
+            do {
+                let (data, response) = try await sharedSession.data(for: request)
+
+                guard let httpResponse = response as? HTTPURLResponse else {
+                    throw HuggingFaceDownloadError.invalidResponse
+                }
+
+                if httpResponse.statusCode == 429 || httpResponse.statusCode == 503 {
+                    throw HuggingFaceDownloadError.rateLimited(
+                        statusCode: httpResponse.statusCode,
+                        message: "HTTP \(httpResponse.statusCode)"
+                    )
+                }
+
+                guard (200..<300).contains(httpResponse.statusCode) else {
+                    throw HuggingFaceDownloadError.invalidResponse
+                }
+
+                return data
+
+            } catch {
+                lastError = error
+                if attempt < maxAttempts {
+                    let backoffSeconds = pow(2.0, Double(attempt - 1)) * minBackoff
+                    logger.warning(
+                        "Download attempt \(attempt) for \(description) failed: \(error.localizedDescription). Retrying in \(String(format: "%.1f", backoffSeconds))s."
+                    )
+                    try await Task.sleep(nanoseconds: UInt64(backoffSeconds * 1_000_000_000))
+                }
+            }
+        }
+
+        throw lastError ?? HuggingFaceDownloadError.invalidResponse
     }
 }