--- conflicted
+++ resolved
@@ -155,6 +155,36 @@
     private static func isEssentialFile(_ path: String) -> Bool {
         path.hasSuffix(".json") || path.hasSuffix(".txt") || path == "config.json"
     }
+
+    /// Load models with automatic recovery on compilation failures
+    public static func withAutoRecovery<T>(
+        maxRetries: Int = 2,
+        makeAttempt: () async throws -> T,
+        recovery: @Sendable () async throws -> Void
+    ) async throws -> T {
+
+        var attempt = 0
+        while attempt <= maxRetries {
+            do {
+                return try await makeAttempt()
+            } catch {
+                if attempt >= maxRetries {
+                    throw error
+                }
+                try await recovery()
+                attempt += 1
+            }
+        }
+
+        // This should never be reached, but Swift requires it
+        throw URLError(.unknown)
+    }
+
+    /// Check if a model is properly compiled
+    public static func isModelCompiled(at url: URL) -> Bool {
+        let coreMLDataPath = url.appendingPathComponent("coremldata.bin")
+        return FileManager.default.fileExists(atPath: coreMLDataPath.path)
+    }
     
     /// Clean up incomplete downloads in a directory
     private static func cleanupIncompleteDownloads(at directory: URL) throws {
@@ -319,7 +349,6 @@
             }
         }
     }
-<<<<<<< HEAD
     
     /// Perform chunked download with resume support
     private static func performChunkedDownload(
@@ -383,60 +412,6 @@
                 if let progressHandler = progressHandler {
                     let progress = Double(bytesReceived) / Double(expectedSize)
                     progressHandler(min(progress, 1.0))
-=======
-
-    /// Load models with automatic recovery on compilation failures
-    public static func withAutoRecovery<T>(
-        maxRetries: Int = 2,
-        makeAttempt: () async throws -> T,
-        recovery: @Sendable () async throws -> Void
-    ) async throws -> T {
-
-        var attempt = 0
-        while attempt <= maxRetries {
-            do {
-                return try await makeAttempt()
-            } catch {
-                if attempt >= maxRetries {
-                    throw error
-                }
-                try await recovery()
-                attempt += 1
-            }
-        }
-
-        // This should never be reached, but Swift requires it
-        throw URLError(.unknown)
-    }
-
-
-
-    /// Check if a model is properly compiled
-    public static func isModelCompiled(at url: URL) -> Bool {
-        let coreMLDataPath = url.appendingPathComponent("coremldata.bin")
-        return FileManager.default.fileExists(atPath: coreMLDataPath.path)
-    }
-
-    /// Check for missing or corrupted models
-    public static func checkModelFiles(in directory: URL, modelNames: [String]) throws -> [String] {
-        var missingModels: [String] = []
-
-        for modelName in modelNames {
-            let modelPath = directory.appendingPathComponent(modelName)
-
-            if !FileManager.default.fileExists(atPath: modelPath.path) {
-                missingModels.append(modelName)
-            } else {
-                // Check for corrupted or incomplete downloads
-                do {
-                    let attributes = try FileManager.default.attributesOfItem(atPath: modelPath.path)
-                    if let fileSize = attributes[.size] as? Int64, fileSize < 1000 {
-                        missingModels.append(modelName)
-                        try? FileManager.default.removeItem(at: modelPath)
-                    }
-                } catch {
-                    missingModels.append(modelName)
->>>>>>> 91020294
                 }
             }
         }
