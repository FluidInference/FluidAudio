--- conflicted
+++ resolved
@@ -7,7 +7,6 @@
     private let wespeakerModel: MLModel
     private let logger = AppLogger(category: "EmbeddingExtractor")
     private let memoryOptimizer = ANEMemoryOptimizer()
-    private let embeddingWindowSampleCount = 160_000
 
     public init(embeddingModel: MLModel) {
         self.wespeakerModel = embeddingModel
@@ -35,51 +34,24 @@
             return []
         }
 
-<<<<<<< HEAD
-        let waveformShape = [3, embeddingWindowSampleCount] as [NSNumber]
-=======
         let waveformSampleCount = 160_000
         let waveformShape = [3, waveformSampleCount] as [NSNumber]
->>>>>>> cfc11c51
         let maskShape = [3, firstMask.count] as [NSNumber]
 
-        let waveformBuffer = try memoryOptimizer.getPooledBuffer(
-            key: "embedding_waveform",
+        let waveformBuffer = try memoryOptimizer.createAlignedArray(
             shape: waveformShape,
             dataType: .float32
         )
 
-        let maskBuffer = try memoryOptimizer.getPooledBuffer(
-            key: "embedding_mask_\(firstMask.count)",
+        let maskBuffer = try memoryOptimizer.createAlignedArray(
             shape: maskShape,
             dataType: .float32
         )
 
-        let audioCopyLength = min(audio.count, embeddingWindowSampleCount)
-
-        memoryOptimizer.optimizedCopy(
-            from: audio,
-            to: waveformBuffer,
-            offset: 0  // First speaker slot
-        )
-
-        repeatVoiceSegmentIfNeeded(
-            in: waveformBuffer,
-            filledLength: audioCopyLength,
-            targetLength: embeddingWindowSampleCount,
-            offset: 0
-        )
-
-        // Prefetch once since waveform is shared across speakers
-        waveformBuffer.prefetchToNeuralEngine()
-
         // We need to return embeddings for ALL speakers, not just active ones
         // to maintain compatibility with the rest of the pipeline
         var embeddings: [[Float]] = []
 
-<<<<<<< HEAD
-        let options = MLPredictionOptions()
-=======
         let audioSampleCount = audio.distance(from: audio.startIndex, to: audio.endIndex)
         let effectiveSampleCount = min(audioSampleCount, waveformSampleCount)
 
@@ -102,7 +74,6 @@
             targetSampleCount: waveformSampleCount,
             availableSampleCount: audioSampleCount
         )
->>>>>>> cfc11c51
 
         // Process all speakers but optimize for active ones
         for speakerIdx in 0..<masks.count {
@@ -130,7 +101,9 @@
             ])
 
             // Run model with optimal prediction options
+            let options = MLPredictionOptions()
             // Prefetch to Neural Engine for better performance
+            waveformBuffer.prefetchToNeuralEngine()
             maskBuffer.prefetchToNeuralEngine()
 
             let output = try wespeakerModel.prediction(from: featureProvider, options: options)
@@ -248,33 +221,4 @@
 
         return embedding
     }
-
-    private func repeatVoiceSegmentIfNeeded(
-        in buffer: MLMultiArray,
-        filledLength: Int,
-        targetLength: Int,
-        offset: Int
-    ) {
-        guard buffer.dataType == .float32 else { return }
-
-        let availableLength = min(targetLength, max(0, buffer.count - offset))
-
-        guard filledLength > 0, filledLength < availableLength else { return }
-
-        let ptr = buffer.dataPointer.assumingMemoryBound(to: Float.self).advanced(by: offset)
-
-        var currentLength = filledLength
-        while currentLength < availableLength {
-            let copyCount = min(currentLength, availableLength - currentLength)
-            vDSP_mmov(
-                ptr,
-                ptr.advanced(by: currentLength),
-                vDSP_Length(copyCount),
-                vDSP_Length(1),
-                vDSP_Length(1),
-                vDSP_Length(copyCount)
-            )
-            currentLength += copyCount
-        }
-    }
 }