--- conflicted
+++ resolved
@@ -8,20 +8,12 @@
     internal let logger = Logger(subsystem: "com.fluidinfluence.diarizer", category: "Diarizer")
     internal let config: DiarizerConfig
     private var models: DiarizerModels?
-<<<<<<< HEAD
     private var optimizedWeSpeaker: OptimizedWeSpeaker?
-    
-    internal let segmentationProcessor = SegmentationProcessor()
-    internal let embeddingExtractor = EmbeddingExtractor()
-    internal let speakerClustering: SpeakerClustering
-    internal let audioValidation = AudioValidation()
-=======
 
     private let segmentationProcessor = SegmentationProcessor()
     private let embeddingExtractor = EmbeddingExtractor()
     private let speakerClustering: SpeakerClustering
     private let audioValidation = AudioValidation()
->>>>>>> 2a3d6a94
 
     public init(config: DiarizerConfig = .default) {
         self.config = config
