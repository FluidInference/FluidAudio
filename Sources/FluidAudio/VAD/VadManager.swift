--- conflicted
+++ resolved
@@ -20,14 +20,9 @@
     private var vadModel: MLModel?
     private let audioProcessor: VadAudioProcessor
 
-<<<<<<< HEAD
-    private let logger = ConsoleLogger(subsystem: "com.fluidinfluence.vad", category: "VAD")
-    private let config: VadConfig
-=======
     public var isAvailable: Bool {
         return vadModel != nil
     }
->>>>>>> cdd74ea9
 
     /// Initialize with configuration
     public init(config: VadConfig = .default) async throws {
