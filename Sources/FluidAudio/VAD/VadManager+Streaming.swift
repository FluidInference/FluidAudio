--- conflicted
+++ resolved
@@ -41,16 +41,13 @@
         nextState.modelState = modelState
         nextState.processedSamples += chunkSampleCount
 
-<<<<<<< HEAD
-        let threshold = config.threshold
-=======
-        // If the caller pins the negative threshold, derive a matching entry threshold via the offset.
+        // If the caller pins the negative threshold, derive a matching entry threshold via the offset
         let thresholdOverride: Float? = {
             guard let negative = config.negativeThreshold else { return nil }
             return min(1.0, negative + config.negativeThresholdOffset)
         }()
         let threshold = thresholdOverride ?? self.config.defaultThreshold
->>>>>>> 0935593b
+
         let negativeThreshold = config.effectiveNegativeThreshold(baseThreshold: threshold)
         let speechPadSamples = Int(config.speechPadding * Double(Self.sampleRate))
         let minSilenceSamples = Int(config.minSilenceDuration * Double(Self.sampleRate))
