--- conflicted
+++ resolved
@@ -51,7 +51,6 @@
 
 // MARK: - Results
 
-<<<<<<< HEAD
 /// Represents a word correction applied during transcription (for UI highlighting)
 public struct WordCorrection: Codable, Sendable, Equatable {
     /// Character range in the corrected/final text string
@@ -68,10 +67,7 @@
     }
 }
 
-public struct ASRResult: Sendable {
-=======
 public struct ASRResult: Codable, Sendable {
->>>>>>> 73fb84aa
     public let text: String
     public let confidence: Float
     public let duration: TimeInterval
