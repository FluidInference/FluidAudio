//
//  AsrModels.swift
//  FluidAudio
//
//  Copyright © 2025 Brandon Weng. All rights reserved.
//

@preconcurrency import CoreML
import Foundation
import OSLog

@available(macOS 13.0, iOS 16.0, *)
public struct AsrModels {
    public let melspectrogram: MLModel
    public let encoder: MLModel
    public let decoder: MLModel
    public let joint: MLModel
    public let configuration: MLModelConfiguration

    private static let logger = Logger(subsystem: "com.fluidinfluence.asr", category: "AsrModels")

    public init(
        melspectrogram: MLModel,
        encoder: MLModel,
        decoder: MLModel,
        joint: MLModel,
        configuration: MLModelConfiguration
    ) {
        self.melspectrogram = melspectrogram
        self.encoder = encoder
        self.decoder = decoder
        self.joint = joint
        self.configuration = configuration
    }
}

@available(macOS 13.0, iOS 16.0, *)
extension AsrModels {

    public enum ModelNames {
        public static let melspectrogram = "Melspectogram.mlmodelc"
        public static let encoder = "ParakeetEncoder.mlmodelc"
        public static let decoder = "ParakeetDecoder.mlmodelc"
        public static let joint = "RNNTJoint.mlmodelc"
        public static let vocabulary = "parakeet_vocab.json"
    }

    /// Load ASR models from a directory
    /// - Parameters:
    ///   - directory: Directory containing the model files
    ///   - configuration: MLModel configuration to use (defaults to optimized settings)
    /// - Returns: Loaded ASR models
    public static func load(
        from directory: URL,
        configuration: MLModelConfiguration? = nil
    ) async throws -> AsrModels {
        logger.info("Loading ASR models from: \(directory.path)")

        let config = configuration ?? defaultConfiguration()
<<<<<<< HEAD
        
        // Use DownloadUtils to load models with auto-recovery
        let modelNames = [
            ModelNames.melspectrogram,
            ModelNames.encoder,
            ModelNames.decoder,
            ModelNames.joint
=======
        let melPath = directory.appendingPathComponent(ModelNames.melspectrogram)
        let encoderPath = directory.appendingPathComponent(ModelNames.encoder)
        let decoderPath = directory.appendingPathComponent(ModelNames.decoder)
        let jointPath = directory.appendingPathComponent(ModelNames.joint)
        let fileManager = FileManager.default
        let requiredPaths = [
            (melPath, "Mel-spectrogram"),
            (encoderPath, "Encoder"),
            (decoderPath, "Decoder"),
            (jointPath, "Joint"),
>>>>>>> 9d4462fa
        ]
        
        let models = try await DownloadUtils.loadModels(
            .parakeet,
            modelNames: modelNames,
            directory: directory.deletingLastPathComponent(),
            computeUnits: config.computeUnits
        )
        
        guard let melModel = models[ModelNames.melspectrogram],
              let encoderModel = models[ModelNames.encoder],
              let decoderModel = models[ModelNames.decoder],
              let jointModel = models[ModelNames.joint] else {
            throw AsrModelsError.loadingFailed("Failed to load one or more ASR models")
        }

        let asrModels = AsrModels(
            melspectrogram: melModel,
            encoder: encoderModel,
            decoder: decoderModel,
            joint: jointModel,
            configuration: config
        )

        logger.info("Successfully loaded all ASR models")
        return asrModels
    }

    public static func loadFromCache(
        configuration: MLModelConfiguration? = nil
    ) async throws -> AsrModels {
        let cacheDir = defaultCacheDirectory()
        return try await load(from: cacheDir, configuration: configuration)
    }
    
    /// Load models with automatic recovery on compilation failures
    public static func loadWithAutoRecovery(
        from directory: URL? = nil,
        configuration: MLModelConfiguration? = nil
    ) async throws -> AsrModels {
        let targetDir = directory ?? defaultCacheDirectory()
        return try await load(from: targetDir, configuration: configuration)
    }

    public static func defaultConfiguration() -> MLModelConfiguration {
        let config = MLModelConfiguration()
        config.allowLowPrecisionAccumulationOnGPU = true
        let isCI = ProcessInfo.processInfo.environment["CI"] != nil
        config.computeUnits = isCI ? .cpuAndNeuralEngine : .all

        return config
    }
}

@available(macOS 13.0, iOS 16.0, *)
extension AsrModels {

    @discardableResult
    public static func download(
        to directory: URL? = nil,
        force: Bool = false
    ) async throws -> URL {
        let targetDir = directory ?? defaultCacheDirectory()
        let parentDir = targetDir.deletingLastPathComponent()
        
        logger.info("Downloading ASR models to: \(targetDir.path)")
        
        if !force && modelsExist(at: targetDir) {
            logger.info("ASR models already present at: \(targetDir.path)")
            return targetDir
        }
        
        if force {
            let fileManager = FileManager.default
            if fileManager.fileExists(atPath: targetDir.path) {
                try fileManager.removeItem(at: targetDir)
            }
        }
        
        // The models will be downloaded to parentDir/parakeet-tdt-0.6b-v2-coreml/
        // by DownloadUtils.loadModels, so we don't need to download separately
        let modelNames = [
            ModelNames.melspectrogram,
            ModelNames.encoder,
            ModelNames.decoder,
            ModelNames.joint
        ]
        
        // Download models using DownloadUtils (this will download if needed)
        _ = try await DownloadUtils.loadModels(
            .parakeet,
            modelNames: modelNames,
            directory: parentDir,
            computeUnits: defaultConfiguration().computeUnits
        )
        
        logger.info("Successfully downloaded ASR models")
        return targetDir
    }

    public static func downloadAndLoad(
        to directory: URL? = nil,
        configuration: MLModelConfiguration? = nil
    ) async throws -> AsrModels {
        let targetDir = try await download(to: directory)
        return try await load(from: targetDir, configuration: configuration)
    }

    public static func modelsExist(at directory: URL) -> Bool {
        let fileManager = FileManager.default
        let modelFiles = [
            ModelNames.melspectrogram,
            ModelNames.encoder,
            ModelNames.decoder,
            ModelNames.joint,
        ]
        
        // Check in the DownloadUtils repo structure
        let repoPath = directory.deletingLastPathComponent()
            .appendingPathComponent(DownloadUtils.Repo.parakeet.folderName)
        
        let modelsPresent = modelFiles.allSatisfy { fileName in
            let path = repoPath.appendingPathComponent(fileName)
            return fileManager.fileExists(atPath: path.path)
        }
        
        // Also check for vocabulary file
        let vocabPath = repoPath.appendingPathComponent(ModelNames.vocabulary)
        let vocabPresent = fileManager.fileExists(atPath: vocabPath.path)

        return modelsPresent && vocabPresent
    }

    public static func defaultCacheDirectory() -> URL {
        let appSupport = FileManager.default.urls(
            for: .applicationSupportDirectory, in: .userDomainMask
        ).first!
        return
            appSupport
            .appendingPathComponent("FluidAudio", isDirectory: true)
            .appendingPathComponent("Models", isDirectory: true)
            .appendingPathComponent(DownloadUtils.Repo.parakeet.folderName, isDirectory: true)
    }
}

public enum AsrModelsError: LocalizedError {
    case modelNotFound(String, URL)
    case downloadFailed(String)
    case loadingFailed(String)
    case modelCompilationFailed(String)

    public var errorDescription: String? {
        switch self {
        case .modelNotFound(let name, let path):
            return "ASR model '\(name)' not found at: \(path.path)"
        case .downloadFailed(let reason):
            return "Failed to download ASR models: \(reason)"
        case .loadingFailed(let reason):
            return "Failed to load ASR models: \(reason)"
        case .modelCompilationFailed(let reason):
            return "Failed to compile ASR models: \(reason). Try deleting the models and re-downloading."
        }
    }
}<|MERGE_RESOLUTION|>--- conflicted
+++ resolved
@@ -57,7 +57,6 @@
         logger.info("Loading ASR models from: \(directory.path)")
 
         let config = configuration ?? defaultConfiguration()
-<<<<<<< HEAD
         
         // Use DownloadUtils to load models with auto-recovery
         let modelNames = [
@@ -65,18 +64,6 @@
             ModelNames.encoder,
             ModelNames.decoder,
             ModelNames.joint
-=======
-        let melPath = directory.appendingPathComponent(ModelNames.melspectrogram)
-        let encoderPath = directory.appendingPathComponent(ModelNames.encoder)
-        let decoderPath = directory.appendingPathComponent(ModelNames.decoder)
-        let jointPath = directory.appendingPathComponent(ModelNames.joint)
-        let fileManager = FileManager.default
-        let requiredPaths = [
-            (melPath, "Mel-spectrogram"),
-            (encoderPath, "Encoder"),
-            (decoderPath, "Decoder"),
-            (jointPath, "Joint"),
->>>>>>> 9d4462fa
         ]
         
         let models = try await DownloadUtils.loadModels(
