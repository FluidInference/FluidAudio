--- conflicted
+++ resolved
@@ -43,7 +43,7 @@
             .appendingPathComponent(DownloadUtils.Repo.parakeet.folderName)
     }
 
-<<<<<<< HEAD
+    // Model names for v3
     public enum ModelNames {
         public static let melspectrogram = "Melspectogram.mlpackage"
         public static let encoder = "ParakeetEncoder.mlpackage"
@@ -51,10 +51,9 @@
         public static let joint = "RNNTJoint.mlpackage"  // Original working version
         public static let vocabulary = "parakeet_v3_vocab.json"
     }
-=======
-    // Use centralized model names
-    private typealias Names = ModelNames.ASR
->>>>>>> 33c2e81d
+    
+    // Use centralized model names (alias for compatibility with main)
+    private typealias Names = ModelNames
 
     /// Load ASR models from a directory
     ///
@@ -79,10 +78,10 @@
 
         // Load each model with its optimal compute unit configuration
         let modelConfigs: [(name: String, modelType: ANEOptimizer.ModelType)] = [
-            (Names.melspectrogramFile, .melSpectrogram),
-            (Names.encoderFile, .encoder),
-            (Names.decoderFile, .decoder),
-            (Names.jointFile, .joint),
+            (Names.melspectrogram, .melSpectrogram),
+            (Names.encoder, .encoder),
+            (Names.decoder, .decoder),
+            (Names.joint, .joint),
         ]
 
         var loadedModels: [String: MLModel] = [:]
@@ -103,10 +102,10 @@
             }
         }
 
-        guard let melModel = loadedModels[Names.melspectrogramFile],
-            let encoderModel = loadedModels[Names.encoderFile],
-            let decoderModel = loadedModels[Names.decoderFile],
-            let jointModel = loadedModels[Names.jointFile]
+        guard let melModel = loadedModels[Names.melspectrogram],
+            let encoderModel = loadedModels[Names.encoder],
+            let decoderModel = loadedModels[Names.decoder],
+            let jointModel = loadedModels[Names.joint]
         else {
             throw AsrModelsError.loadingFailed("Failed to load one or more ASR models")
         }
@@ -124,9 +123,8 @@
         return asrModels
     }
 
-<<<<<<< HEAD
     private static func loadVocabulary(from directory: URL) async throws -> [Int: String] {
-        let vocabPath = repoPath(from: directory).appendingPathComponent(ModelNames.vocabulary)
+        let vocabPath = repoPath(from: directory).appendingPathComponent(Names.vocabulary)
 
         if !FileManager.default.fileExists(atPath: vocabPath.path) {
             // For v3, vocabulary file might not be included, try to download from v2 repo
@@ -146,18 +144,8 @@
                 logger.warning(
                     "Failed to download vocabulary file: \(error.localizedDescription). Please ensure parakeet_v3_vocab.json is downloaded with the models."
                 )
-                throw AsrModelsError.modelNotFound(ModelNames.vocabulary, vocabPath)
-            }
-=======
-    private static func loadVocabulary(from directory: URL) throws -> [Int: String] {
-        let vocabPath = repoPath(from: directory).appendingPathComponent(Names.vocabulary)
-
-        if !FileManager.default.fileExists(atPath: vocabPath.path) {
-            logger.warning(
-                "Vocabulary file not found at \(vocabPath.path). Please ensure parakeet_vocab.json is downloaded with the models."
-            )
-            throw AsrModelsError.modelNotFound(Names.vocabulary, vocabPath)
->>>>>>> 33c2e81d
+                throw AsrModelsError.modelNotFound(Names.vocabulary, vocabPath)
+            }
         }
 
         do {
