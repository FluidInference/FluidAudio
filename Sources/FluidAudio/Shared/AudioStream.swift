--- conflicted
+++ resolved
@@ -112,10 +112,7 @@
         if alignment == .backAligned {
             trimToFit(count: source.count)
         }
-<<<<<<< HEAD
-=======
         
->>>>>>> cfc11c51
         buffer.append(contentsOf: source)
 
         guard let callback else { return }
