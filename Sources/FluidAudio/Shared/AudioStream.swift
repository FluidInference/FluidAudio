--- conflicted
+++ resolved
@@ -45,7 +45,8 @@
     ///   - chunkDuration: Chunk duration in seconds
     ///   - chunkSkip: Duration between the start of each chunk (defaults to `chunkDuration`)
     ///   - time: Audio buffer start time
-    ///   - alignment: Chunk alignment mode
+    ///   - chunkingStrategy: Strategy to determine how to align chunks at each write
+    ///   - startupStrategy: Strategy to handle the first chunk(s) before the buffer is filled
     ///   - sampleRate: Audio sample rate
     ///   - bufferCapacitySeconds: The number of seconds of audio that the buffer can hold
     /// - Throws: `AudioStreamError.invalidChunkDuration` if `chunkDuration <= 0`
@@ -382,11 +383,7 @@
 }
 
 public enum AudioStreamStartupStrategy: Sendable {
-<<<<<<< HEAD
     /// Start with a silent audio stream. Callbacks will begin after `chunkSkip` seconds.
-=======
-    /// Start with a silent audio stream. Callbacks will begin after `chunkDuration - chunkSkip` seconds.
->>>>>>> 105a74f1
     case startSilent
 
     /// Chunk size will increase by `chunkSkip` seconds each callback until reaching `chunkDuration`
